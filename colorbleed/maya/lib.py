"""Standalone helper functions"""

import re
import os
import uuid

import bson
import json
import logging
import contextlib
from collections import OrderedDict, defaultdict

from maya import cmds, mel

from avalon import api, maya, io, pipeline
<<<<<<< HEAD
from avalon.vendor.six import string_types
=======
from colorbleed import lib
>>>>>>> a991208f


log = logging.getLogger(__name__)

ATTRIBUTE_DICT = {"int": {"attributeType": "long"},
                  "str": {"dataType": "string"},
                  "unicode": {"dataType": "string"},
                  "float": {"attributeType": "double"},
                  "bool": {"attributeType": "bool"}}

SHAPE_ATTRS = {"castsShadows",
               "receiveShadows",
               "motionBlur",
               "primaryVisibility",
               "smoothShading",
               "visibleInReflections",
               "visibleInRefractions",
               "doubleSided",
               "opposite"}

RENDER_ATTRS = {"vray":
                    {
                        "node": "vraySettings",
                        "prefix": "fileNamePrefix",
                        "padding": "fileNamePadding",
                        "ext": "imageFormatStr"
                    },
                "default":
                    {
                        "node": "defaultRenderGlobals",
                        "prefix": "imageFilePrefix",
                        "padding": "extensionPadding"
                    }
                }


DEFAULT_MATRIX = [1.0, 0.0, 0.0, 0.0,
                  0.0, 1.0, 0.0, 0.0,
                  0.0, 0.0, 1.0, 0.0,
                  0.0, 0.0, 0.0, 1.0]

# The maya alembic export types
_alembic_options = {
    "startFrame": float,
    "endFrame": float,
    "frameRange": str,  # "start end"; overrides startFrame & endFrame
    "eulerFilter": bool,
    "frameRelativeSample": float,
    "noNormals": bool,
    "renderableOnly": bool,
    "step": float,
    "stripNamespaces": bool,
    "uvWrite": bool,
    "wholeFrameGeo": bool,
    "worldSpace": bool,
    "writeVisibility": bool,
    "writeColorSets": bool,
    "writeFaceSets": bool,
    "writeCreases": bool,  # Maya 2015 Ext1+
    "dataFormat": str,
    "root": (list, tuple),
    "attr": (list, tuple),
    "attrPrefix": (list, tuple),
    "userAttr": (list, tuple),
    "melPerFrameCallback": str,
    "melPostJobCallback": str,
    "pythonPerFrameCallback": str,
    "pythonPostJobCallback": str,
    "selection": bool
}

INT_FPS = {15, 24, 5, 30, 48, 50, 60, 44100, 48000}
FLOAT_FPS = {23.976, 29.97, 29.97, 47.952, 59.94}


def matrix_equals(a, b, tolerance=1e-10):
    """
    Compares two matrices with an imperfection tolerance

    Args:
        a (list, tuple): the matrix to check
        b (list, tuple): the matrix to check against
        tolerance (float): the precision of the differences

    Returns:
        bool : True or False

    """
    if not all(abs(x - y) < tolerance for x, y in zip(a, b)):
        return False
    return True


def unique(name):
    assert isinstance(name, string_types), "`name` must be string"

    while cmds.objExists(name):
        matches = re.findall(r"\d+$", name)

        if matches:
            match = matches[-1]
            name = name.rstrip(match)
            number = int(match) + 1
        else:
            number = 1

        name = name + str(number)

    return name


def uv_from_element(element):
    """Return the UV coordinate of given 'element'

    Supports components, meshes, nurbs.

    """

    supported = ["mesh", "nurbsSurface"]

    uv = [0.5, 0.5]

    if "." not in element:
        type = cmds.nodeType(element)
        if type == "transform":
            geometry_shape = cmds.listRelatives(element, shapes=True)

            if len(geometry_shape) >= 1:
                geometry_shape = geometry_shape[0]
            else:
                return

        elif type in supported:
            geometry_shape = element

        else:
            cmds.error("Could not do what you wanted..")
            return
    else:
        # If it is indeed a component - get the current Mesh
        try:
            parent = element.split(".", 1)[0]

            # Maya is funny in that when the transform of the shape
            # of the component elemen has children, the name returned
            # by that elementection is the shape. Otherwise, it is
            # the transform. So lets see what type we're dealing with here.
            if cmds.nodeType(parent) in supported:
                geometry_shape = parent
            else:
                geometry_shape = cmds.listRelatives(parent, shapes=1)[0]

            if not geometry_shape:
                cmds.error("Skipping %s: Could not find shape." % element)
                return

            if len(cmds.ls(geometry_shape)) > 1:
                cmds.warning("Multiple shapes with identical "
                             "names found. This might not work")

        except TypeError as e:
            cmds.warning("Skipping %s: Didn't find a shape "
                         "for component elementection. %s" % (element, e))
            return

        try:
            type = cmds.nodeType(geometry_shape)

            if type == "nurbsSurface":
                # If a surfacePoint is elementected on a nurbs surface
                root, u, v = element.rsplit("[", 2)
                uv = [float(u[:-1]), float(v[:-1])]

            if type == "mesh":
                # -----------
                # Average the U and V values
                # ===========
                uvs = cmds.polyListComponentConversion(element, toUV=1)
                if not uvs:
                    cmds.warning("Couldn't derive any UV's from "
                                 "component, reverting to default U and V")
                    raise TypeError

                # Flatten list of Uv's as sometimes it returns
                # neighbors like this [2:3] instead of [2], [3]
                flattened = []

                for uv in uvs:
                    flattened.extend(cmds.ls(uv, flatten=True))

                uvs = flattened

                sumU = 0
                sumV = 0
                for uv in uvs:
                    try:
                        u, v = cmds.polyEditUV(uv, query=True)
                    except Exception:
                        cmds.warning("Couldn't find any UV coordinated, "
                                     "reverting to default U and V")
                        raise TypeError

                    sumU += u
                    sumV += v

                averagedU = sumU / len(uvs)
                averagedV = sumV / len(uvs)

                uv = [averagedU, averagedV]
        except TypeError:
            pass

    return uv


def shape_from_element(element):
    """Return shape of given 'element'

    Supports components, meshes, and surfaces

    """

    try:
        # Get either shape or transform, based on element-type
        node = cmds.ls(element, objectsOnly=True)[0]
    except Exception:
        cmds.warning("Could not find node in %s" % element)
        return None

    if cmds.nodeType(node) == 'transform':
        try:
            return cmds.listRelatives(node, shapes=True)[0]
        except Exception:
            cmds.warning("Could not find shape in %s" % element)
            return None

    else:
        return node


def collect_animation_data():
    """Get the basic animation data

    Returns:
        OrderedDict

    """

    # get scene values as defaults
    start = cmds.playbackOptions(query=True, animationStartTime=True)
    end = cmds.playbackOptions(query=True, animationEndTime=True)

    # build attributes
    data = OrderedDict()
    data["startFrame"] = start
    data["endFrame"] = end
    data["handles"] = 1
    data["step"] = 1.0

    return data


@contextlib.contextmanager
def attribute_values(attr_values):
    """Remaps node attributes to values during context.

    Arguments:
        attr_values (dict): Dictionary with (attr, value)

    """

    original = [(attr, cmds.getAttr(attr)) for attr in attr_values]
    try:
        for attr, value in attr_values.items():
            if isinstance(value, string_types):
                cmds.setAttr(attr, value, type="string")
            else:
                cmds.setAttr(attr, value)
        yield
    finally:
        for attr, value in original:
            if isinstance(value, string_types):
                cmds.setAttr(attr, value, type="string")
            else:
                cmds.setAttr(attr, value)


@contextlib.contextmanager
def renderlayer(layer):
    """Set the renderlayer during the context"""

    original = cmds.editRenderLayerGlobals(query=True, currentRenderLayer=True)

    try:
        cmds.editRenderLayerGlobals(currentRenderLayer=layer)
        yield
    finally:
        cmds.editRenderLayerGlobals(currentRenderLayer=original)


@contextlib.contextmanager
def evaluation(mode="off"):
    """Set the evaluation manager during context.

    Arguments:
        mode (str): The mode to apply during context.
            "off": The standard DG evaluation (stable)
            "serial": A serial DG evaluation
            "parallel": The Maya 2016+ parallel evaluation

    """

    original = cmds.evaluationManager(query=True, mode=1)[0]
    try:
        cmds.evaluationManager(mode=mode)
        yield
    finally:
        cmds.evaluationManager(mode=original)


def get_renderer(layer):
    with renderlayer(layer):
        return cmds.getAttr("defaultRenderGlobals.currentRenderer")


def get_current_renderlayer():
    return cmds.editRenderLayerGlobals(query=True, currentRenderLayer=True)


@contextlib.contextmanager
def no_undo(flush=False):
    """Disable the undo queue during the context

    Arguments:
        flush (bool): When True the undo queue will be emptied when returning
            from the context losing all undo history. Defaults to False.

    """
    original = cmds.undoInfo(query=True, state=True)
    keyword = 'state' if flush else 'stateWithoutFlush'

    try:
        cmds.undoInfo(**{keyword: False})
        yield
    finally:
        cmds.undoInfo(**{keyword: original})


def polyConstraint(components, *args, **kwargs):
    """Return the list of *components* with the constraints applied.

    A wrapper around Maya's `polySelectConstraint` to retrieve its results as
    a list without altering selections. For a list of possible constraints
    see `maya.cmds.polySelectConstraint` documentation.

    Arguments:
        components (list): List of components of polygon meshes

    Returns:
        list: The list of components filtered by the given constraints.

    """

    kwargs.pop('mode', None)

    with no_undo(flush=False):
        with maya.maintained_selection():
            # Apply constraint using mode=2 (current and next) so
            # it applies to the selection made before it; because just
            # a `maya.cmds.select()` call will not trigger the constraint.
            with reset_polySelectConstraint():
                cmds.select(components, r=1, noExpand=True)
                cmds.polySelectConstraint(*args, mode=2, **kwargs)
                result = cmds.ls(selection=True)
                cmds.select(clear=True)

    return result


@contextlib.contextmanager
def reset_polySelectConstraint(reset=True):
    """Context during which the given polyConstraint settings are disabled.

    The original settings are restored after the context.

    """

    original = cmds.polySelectConstraint(query=True, stateString=True)

    try:
        if reset:
            # Ensure command is available in mel
            # This can happen when running standalone
            if not mel.eval("exists resetPolySelectConstraint"):
                mel.eval("source polygonConstraint")

            # Reset all parameters
            mel.eval("resetPolySelectConstraint;")
        cmds.polySelectConstraint(disable=True)
        yield
    finally:
        mel.eval(original)


def is_visible(node,
               displayLayer=True,
               intermediateObject=True,
               parentHidden=True,
               visibility=True):
    """Is `node` visible?

    Returns whether a node is hidden by one of the following methods:
    - The node exists (always checked)
    - The node must be a dagNode (always checked)
    - The node's visibility is off.
    - The node is set as intermediate Object.
    - The node is in a disabled displayLayer.
    - Whether any of its parent nodes is hidden.

    Roughly based on: http://ewertb.soundlinker.com/mel/mel.098.php

    Returns:
        bool: Whether the node is visible in the scene

    """

    # Only existing objects can be visible
    if not cmds.objExists(node):
        return False

    # Only dagNodes can be visible
    if not cmds.objectType(node, isAType='dagNode'):
        return False

    if visibility:
        if not cmds.getAttr('{0}.visibility'.format(node)):
            return False

    if intermediateObject and cmds.objectType(node, isAType='shape'):
        if cmds.getAttr('{0}.intermediateObject'.format(node)):
            return False

    if displayLayer:
        # Display layers set overrideEnabled and overrideVisibility on members
        if cmds.attributeQuery('overrideEnabled', node=node, exists=True):
            override_enabled = cmds.getAttr('{}.overrideEnabled'.format(node))
            override_visibility = cmds.getAttr('{}.overrideVisibility'.format(node))
            if override_enabled and override_visibility:
                return False

    if parentHidden:
        parents = cmds.listRelatives(node, parent=True, fullPath=True)
        if parents:
            parent = parents[0]
            if not is_visible(parent,
                              displayLayer=displayLayer,
                              intermediateObject=False,
                              parentHidden=parentHidden,
                              visibility=visibility):
                return False

    return True


def extract_alembic(file,
                    startFrame=None,
                    endFrame=None,
                    selection=True,
                    uvWrite= True,
                    eulerFilter= True,
                    dataFormat="ogawa",
                    verbose=False,
                    **kwargs):
    """Extract a single Alembic Cache.

    This extracts an Alembic cache using the `-selection` flag to minimize
    the extracted content to solely what was Collected into the instance.

    Arguments:

        startFrame (float): Start frame of output. Ignored if `frameRange`
            provided.

        endFrame (float): End frame of output. Ignored if `frameRange`
            provided.

        frameRange (tuple or str): Two-tuple with start and end frame or a
            string formatted as: "startFrame endFrame". This argument
            overrides `startFrame` and `endFrame` arguments.

        dataFormat (str): The data format to use for the cache,
                          defaults to "ogawa"

        verbose (bool): When on, outputs frame number information to the
            Script Editor or output window during extraction.

        noNormals (bool): When on, normal data from the original polygon
            objects is not included in the exported Alembic cache file.

        renderableOnly (bool): When on, any non-renderable nodes or hierarchy,
            such as hidden objects, are not included in the Alembic file.
            Defaults to False.

        stripNamespaces (bool): When on, any namespaces associated with the
            exported objects are removed from the Alembic file. For example, an
            object with the namespace taco:foo:bar appears as bar in the
            Alembic file.

        uvWrite (bool): When on, UV data from polygon meshes and subdivision
            objects are written to the Alembic file. Only the current UV map is
            included.

        worldSpace (bool): When on, the top node in the node hierarchy is
            stored as world space. By default, these nodes are stored as local
            space. Defaults to False.

        eulerFilter (bool): When on, X, Y, and Z rotation data is filtered with
            an Euler filter. Euler filtering helps resolve irregularities in
            rotations especially if X, Y, and Z rotations exceed 360 degrees.
            Defaults to True.

    """

    # Ensure alembic exporter is loaded
    cmds.loadPlugin('AbcExport', quiet=True)

    # Alembic Exporter requires forward slashes
    file = file.replace('\\', '/')

    # Pass the start and end frame on as `frameRange` so that it
    # never conflicts with that argument
    if "frameRange" not in kwargs:
        # Fallback to maya timeline if no start or end frame provided.
        if startFrame is None:
            startFrame = cmds.playbackOptions(query=True,
                                              animationStartTime=True)
        if endFrame is None:
            endFrame = cmds.playbackOptions(query=True,
                                            animationEndTime=True)

        # Ensure valid types are converted to frame range
        assert isinstance(startFrame, _alembic_options["startFrame"])
        assert isinstance(endFrame, _alembic_options["endFrame"])
        kwargs["frameRange"] = "{0} {1}".format(startFrame, endFrame)
    else:
        # Allow conversion from tuple for `frameRange`
        frame_range = kwargs["frameRange"]
        if isinstance(frame_range, (list, tuple)):
            assert len(frame_range) == 2
            kwargs["frameRange"] = "{0} {1}".format(frame_range[0],
                                                    frame_range[1])

    # Assemble options
    options = {
        "selection": selection,
        "uvWrite": uvWrite,
        "eulerFilter": eulerFilter,
        "dataFormat": dataFormat
    }
    options.update(kwargs)

    # Validate options
    for key, value in options.copy().items():

        # Discard unknown options
        if key not in _alembic_options:
            options.pop(key)
            continue

        # Validate value type
        valid_types = _alembic_options[key]
        if not isinstance(value, valid_types):
            raise TypeError("Alembic option unsupported type: "
                            "{0} (expected {1})".format(value, valid_types))

    # The `writeCreases` argument was changed to `autoSubd` in Maya 2018+
    maya_version = int(cmds.about(version=True))
    if maya_version >= 2018:
        options['autoSubd'] = options.pop('writeCreases', False)

    # Format the job string from options
    job_args = list()
    for key, value in options.items():
        if isinstance(value, (list, tuple)):
            for entry in value:
                job_args.append("-{} {}".format(key, entry))
        elif isinstance(value, bool):
            # Add only when state is set to True
            if value:
                job_args.append("-{0}".format(key))
        else:
            job_args.append("-{0} {1}".format(key, value))

    job_str = " ".join(job_args)
    job_str += ' -file "%s"' % file

    # Ensure output directory exists
    parent_dir = os.path.dirname(file)
    if not os.path.exists(parent_dir):
        os.makedirs(parent_dir)

    if verbose:
        log.debug("Preparing Alembic export with options: %s",
                  json.dumps(options, indent=4))
        log.debug("Extracting Alembic with job arguments: %s", job_str)

    # Perform extraction
    print("Alembic Job Arguments : {}".format(job_str))

    # Disable the parallel evaluation temporarily to ensure no buggy
    # exports are made. (PLN-31)
    # TODO: Make sure this actually fixes the issues
    with evaluation("off"):
        cmds.AbcExport(j=job_str, verbose=verbose)

    if verbose:
        log.debug("Extracted Alembic to: %s", file)

    return file


def maya_temp_folder():
    scene_dir = os.path.dirname(cmds.file(query=True, sceneName=True))
    tmp_dir = os.path.abspath(os.path.join(scene_dir, "..", "tmp"))
    if not os.path.isdir(tmp_dir):
        os.makedirs(tmp_dir)

    return tmp_dir


# region ID
def get_id_required_nodes(referenced_nodes=False, nodes=None):
    """Filter out any node which are locked (reference) or readOnly

    Args:
        referenced_nodes (bool): set True to filter out reference nodes
        nodes (list, Optional): nodes to consider
    Returns:
        nodes (set): list of filtered nodes
    """

    if nodes is None:
        # Consider all nodes
        nodes = cmds.ls()

    def _node_type_exists(node_type):
        try:
            cmds.nodeType(node_type, isTypeName=True)
            return True
        except RuntimeError:
            return False

    # `readOnly` flag is obsolete as of Maya 2016 therefor we explicitly remove
    # default nodes and reference nodes
    camera_shapes = ["frontShape", "sideShape", "topShape", "perspShape"]

    ignore = set()
    if not referenced_nodes:
        ignore |= set(cmds.ls(long=True, referencedNodes=True))

    # list all defaultNodes to filter out from the rest
    ignore |= set(cmds.ls(long=True, defaultNodes=True))
    ignore |= set(cmds.ls(camera_shapes, long=True))

    # Remove Turtle from the result of `cmds.ls` if Turtle is loaded
    # TODO: This should be a less specific check for a single plug-in.
    if _node_type_exists("ilrBakeLayer"):
        ignore |= set(cmds.ls(type="ilrBakeLayer", long=True))

    # Establish set of nodes types to include
    types = ["objectSet", "file", "mesh", "nurbsCurve", "nurbsSurface"]

    # Check if plugin nodes are available for Maya by checking if the plugin
    # is loaded
    if cmds.pluginInfo("pgYetiMaya",  query=True, loaded=True):
        types.append("pgYetiMaya")

    # We *always* ignore intermediate shapes, so we filter them out
    # directly
    nodes = cmds.ls(nodes, type=types, long=True, noIntermediate=True)

    # The items which need to pass the id to their parent
    # Add the collected transform to the nodes
    dag = cmds.ls(nodes, type="dagNode", long=True)  # query only dag nodes
    transforms = cmds.listRelatives(dag,
                                    parent=True,
                                    fullPath=True) or []

    nodes = set(nodes)
    nodes |= set(transforms)

    nodes -= ignore  # Remove the ignored nodes
    if not nodes:
        return nodes

    # Avoid locked nodes
    nodes_list = list(nodes)
    locked = cmds.lockNode(nodes_list, query=True, lock=True)
    for node, lock in zip(nodes_list, locked):
        if lock:
            log.warning("Skipping locked node: %s" % node)
            nodes.remove(node)

    return nodes


def get_id(node):
    """
    Get the `cbId` attribute of the given node
    Args:
        node (str): the name of the node to retrieve the attribute from

    Returns:
        str

    """

    if node is None:
        return

    if not cmds.attributeQuery("cbId", node=node, exists=True):
        return

    return cmds.getAttr("{}.cbId".format(node))


def generate_ids(nodes, asset_id=None):
    """Returns new unique ids for the given nodes.

    Note: This does not assign the new ids, it only generates the values.

    To assign new ids using this method:
    >>> nodes = ["a", "b", "c"]
    >>> for node, id in generate_ids(nodes):
    >>>     set_id(node, id)

    To also override any existing values (and assign regenerated ids):
    >>> nodes = ["a", "b", "c"]
    >>> for node, id in generate_ids(nodes):
    >>>     set_id(node, id, overwrite=True)

    Args:
        nodes (list): List of nodes.
        asset_id (str or bson.ObjectId): The database id for the *asset* to
            generate for. When None provided the current asset in the
            active session is used.

    Returns:
        list: A list of (node, id) tuples.

    """

    if asset_id is None:
        # Get the asset ID from the database for the asset of current context
        asset_data = io.find_one({"type": "asset",
                                  "name": api.Session["AVALON_ASSET"]},
                                 projection={"_id": True})
        assert asset_data, "No current asset found in Session"
        asset_id = asset_data['_id']

    node_ids = []
    for node in nodes:
        _, uid = str(uuid.uuid4()).rsplit("-", 1)
        unique_id = "{}:{}".format(asset_id, uid)
        node_ids.append((node, unique_id))

    return node_ids


def set_id(node, unique_id, overwrite=False):
    """Add cbId to `node` unless one already exists.

    Args:
        node (str): the node to add the "cbId" on
        unique_id (str): The unique node id to assign.
            This should be generated by `generate_ids`.
        overwrite (bool, optional): When True overrides the current value even
            if `node` already has an id. Defaults to False.

    Returns:
        None

    """

    attr = "{0}.cbId".format(node)
    exists = cmds.attributeQuery("cbId", node=node, exists=True)

    # Add the attribute if it does not exist yet
    if not exists:
        cmds.addAttr(node, longName="cbId", dataType="string")

    # Set the value
    if not exists or overwrite:
        cmds.setAttr(attr, unique_id, type="string")


def remove_id(node):
    """Remove the id attribute from the input node.

    Args:
        node (str): The node name

    Returns:
        bool: Whether an id attribute was deleted

    """
    if cmds.attributeQuery("cbId", node=node, exists=True):
        cmds.deleteAttr("{}.cbId".format(node))
        return True
    return False


# endregion ID
def get_reference_node(path):
    """
    Get the reference node when the path is found being used in a reference
    Args:
        path (str): the file path to check

    Returns:
        node (str): name of the reference node in question
    """
    try:
        node = cmds.file(path, query=True, referenceNode=True)
    except RuntimeError:
        log.debug('File is not referenced : "{}"'.format(path))
        return

    reference_path = cmds.referenceQuery(path, filename=True)
    if os.path.normpath(path) == os.path.normpath(reference_path):
        return node


def set_attribute(attribute, value, node):
    """Adjust attributes based on the value from the attribute data

    If an attribute does not exists on the target it will be added with
    the dataType being controlled by the value type.

    Args:
        attribute (str): name of the attribute to change
        value: the value to change to attribute to
        node (str): name of the node

    Returns:
        None
    """

    value_type = type(value).__name__
    kwargs = ATTRIBUTE_DICT[value_type]
    if not cmds.attributeQuery(attribute, node=node, exists=True):
        log.debug("Creating attribute '{}' on "
                  "'{}'".format(attribute, node))
        cmds.addAttr(node, longName=attribute, **kwargs)

    node_attr = "{}.{}".format(node, attribute)
    if "dataType" in kwargs:
        attr_type = kwargs["dataType"]
        cmds.setAttr(node_attr, value, type=attr_type)
    else:
        cmds.setAttr(node_attr, value)


def apply_attributes(attributes, nodes_by_id):
    """Alter the attributes to match the state when publishing

    Apply attribute settings from the publish to the node in the scene based
    on the UUID which is stored in the cbId attribute.

    Args:
        attributes (list): list of dictionaries
        nodes_by_id (dict): collection of nodes based on UUID
                           {uuid: [node, node]}

    """

    for attr_data in attributes:
        nodes = nodes_by_id[attr_data["uuid"]]
        attr_value = attr_data["attributes"]
        for node in nodes:
            for attr, value in attr_value.items():
                set_attribute(attr, value, node)


# region LOOKDEV
def list_looks(asset_id):
    """Return all look subsets for the given asset

    This assumes all look subsets start with "look*" in their names.
    """

    # # get all subsets with look leading in
    # the name associated with the asset
    subset = io.find({"parent": bson.ObjectId(asset_id),
                      "type": "subset",
                      "name": {"$regex": "look*"}})

    return list(subset)


def assign_look_by_version(nodes, version_id):
    """Assign nodes a specific published look version by id.

    This assumes the nodes correspond with the asset.

    Args:
        nodes(list): nodes to assign look to
        version_id (bson.ObjectId): database id of the version

    Returns:
        None
    """

    # Get representations of shader file and relationships
    look_representation = io.find_one({"type": "representation",
                                       "parent": version_id,
                                       "name": "ma"})

    json_representation = io.find_one({"type": "representation",
                                       "parent": version_id,
                                       "name": "json"})

    # See if representation is already loaded, if so reuse it.
    host = api.registered_host()
    representation_id = str(look_representation['_id'])
    for container in host.ls():
        if (container['loader'] == "LookLoader" and
                container['representation'] == representation_id):
            log.info("Reusing loaded look ..")
            container_node = container['objectName']
            break
    else:
        log.info("Using look for the first time ..")

        # Load file
        loaders = api.loaders_from_representation(api.discover(api.Loader),
                                                  representation_id)
        Loader = next((i for i in loaders if i.__name__ == "LookLoader"), None)
        if Loader is None:
            raise RuntimeError("Could not find LookLoader, this is a bug")

        # Reference the look file
        with maya.maintained_selection():
            container_node = pipeline.load(Loader, look_representation)

    # Get container members
    shader_nodes = cmds.sets(container_node, query=True)

    # Load relationships
    shader_relation = api.get_representation_path(json_representation)
    with open(shader_relation, "r") as f:
        relationships = json.load(f)

    # Assign relationships
    apply_shaders(relationships, shader_nodes, nodes)


def assign_look(nodes, subset="lookDefault"):
    """Assigns a look to a node.

    Optimizes the nodes by grouping by asset id and finding
    related subset by name.

    Args:
        nodes (list): all nodes to assign the look to
        subset (str): name of the subset to find
    """

    # Group all nodes per asset id
    grouped = defaultdict(list)
    for node in nodes:
        colorbleed_id = get_id(node)
        if not colorbleed_id:
            continue

        parts = colorbleed_id.split(":", 1)
        grouped[parts[0]].append(node)

    for asset_id, asset_nodes in grouped.items():
        # create objectId for database
        try:
            asset_id = bson.ObjectId(asset_id)
        except bson.errors.InvalidId:
            log.warning("Asset ID is not compatible with bson")
            continue
        subset_data = io.find_one({"type": "subset",
                                   "name": subset,
                                   "parent": asset_id})

        if not subset_data:
            log.warning("No subset '{}' found for {}".format(subset, asset_id))
            continue

        # get last version
        # with backwards compatibility
        version = io.find_one({"parent": subset_data['_id'],
                               "type": "version",
                               "data.families":
                                   {"$in": ["colorbleed.look"]}
                               },
                              sort=[("name", -1)],
                              projection={"_id": True, "name": True})

        log.debug("Assigning look '{}' <v{:03d}>".format(subset,
                                                         version["name"]))

        assign_look_by_version(asset_nodes, version['_id'])


def apply_shaders(relationships, shadernodes, nodes):
    """Link shadingEngine to the right nodes based on relationship data

    Relationship data is constructed of a collection of `sets` and `attributes`
    `sets` corresponds with the shaderEngines found in the lookdev.
    Each set has the keys `name`, `members` and `uuid`, the `members`
    hold a collection of node information `name` and `uuid`.

    Args:
        relationships (dict): relationship data
        shadernodes (list): list of nodes of the shading objectSets (includes
        VRayObjectProperties and shadingEngines)
        nodes (list): list of nodes to apply shader to

    Returns:
        None
    """

    attributes = relationships.get("attributes", [])
    shader_data = relationships.get("relationships", {})

    shading_engines = cmds.ls(shadernodes, type="objectSet", long=True)
    assert shading_engines, "Error in retrieving objectSets from reference"

    # region compute lookup
    nodes_by_id = defaultdict(list)
    for node in nodes:
        nodes_by_id[get_id(node)].append(node)

    shading_engines_by_id = defaultdict(list)
    for shad in shading_engines:
        shading_engines_by_id[get_id(shad)].append(shad)
    # endregion

    # region assign shading engines and other sets
    for data in shader_data.values():
        # collect all unique IDs of the set members
        shader_uuid = data["uuid"]
        member_uuids = [member["uuid"] for member in data["members"]]

        filtered_nodes = list()
        for uuid in member_uuids:
            filtered_nodes.extend(nodes_by_id[uuid])

        id_shading_engines = shading_engines_by_id[shader_uuid]
        if not id_shading_engines:
            log.error("No shader found with cbId "
                      "'{}'".format(shader_uuid))
            continue
        elif len(id_shading_engines) > 1:
            log.error("Skipping shader assignment. "
                      "More than one shader found with cbId "
                      "'{}'. (found: {})".format(shader_uuid,
                                                 id_shading_engines))
            continue

        if not filtered_nodes:
            log.warning("No nodes found for shading engine "
                        "'{0}'".format(id_shading_engines[0]))
            continue

        cmds.sets(filtered_nodes, forceElement=id_shading_engines[0])
    # endregion

    apply_attributes(attributes, nodes_by_id)


# endregion LOOKDEV
def get_isolate_view_sets():
    """Return isolate view sets of all modelPanels.

    Returns:
        list: all sets related to isolate view

    """

    view_sets = set()
    for panel in cmds.getPanel(type="modelPanel") or []:
        view_set = cmds.modelEditor(panel, query=True, viewObjects=True)
        if view_set:
            view_sets.add(view_set)

    return view_sets


def get_related_sets(node):
    """Return objectSets that are relationships for a look for `node`.

    Filters out based on:
    - id attribute is NOT `pyblish.avalon.container`
    - shapes and deformer shapes (alembic creates meshShapeDeformed)
    - set name ends with any from a predefined list
    - set in not in viewport set (isolate selected for example)

    Args:
        node (str): name of the current node to check

    Returns:
        list: The related sets

    """

    # Ignore specific suffices
    ignore_suffices = ["out_SET", "controls_SET", "_INST", "_CON"]

    # Default nodes to ignore
    defaults = {"defaultLightSet", "defaultObjectSet"}

    # Ids to ignore
    ignored = {"pyblish.avalon.instance", "pyblish.avalon.container"}

    view_sets = get_isolate_view_sets()

    sets = cmds.listSets(object=node, extendToShape=False)
    if not sets:
        return []

    # Fix 'no object matches name' errors on nodes returned by listSets.
    # In rare cases it can happen that a node is added to an internal maya
    # set inaccessible by maya commands, for example check some nodes
    # returned by `cmds.listSets(allSets=True)`
    sets = cmds.ls(sets)

    # Ignore `avalon.container`
    sets = [s for s in sets if
            not cmds.attributeQuery("id", node=s, exists=True) or
            not cmds.getAttr("%s.id" % s) in ignored]

    # Exclude deformer sets (`type=2` for `maya.cmds.listSets`)
    deformer_sets = cmds.listSets(object=node,
                                  extendToShape=False,
                                  type=2) or []
    deformer_sets = set(deformer_sets)  # optimize lookup
    sets = [s for s in sets if s not in deformer_sets]

    # Ignore when the set has a specific suffix
    sets = [s for s in sets if not any(s.endswith(x) for x in ignore_suffices)]

    # Ignore viewport filter view sets (from isolate select and
    # viewports)
    sets = [s for s in sets if s not in view_sets]
    sets = [s for s in sets if s not in defaults]

    return sets


def get_container_transforms(container, members=None, root=False):
    """Retrieve the root node of the container content

    When a container is created through a Loader the content
    of the file will be grouped under a transform. The name of the root
    transform is stored in the container information

    Args:
        container (dict): the container
        members (list): optional and convenience argument
        root (bool): return highest node in hierachy if True

    Returns:
        root (list / str):
    """

    if not members:
        members = cmds.sets(container["objectName"], query=True)

    results = cmds.ls(members, type="transform", long=True)
    if root:
        root = get_highest_in_hierarchy(results)
        if root:
            results = root[0]

    return results


def get_highest_in_hierarchy(nodes):
    """Return highest nodes in the hierarchy that are in the `nodes` list.

    The "highest in hierarchy" are the nodes closest to world: top-most level.

    Args:
        nodes (list): The nodes in which find the highest in hierarchies.

    Returns:
        list: The highest nodes from the input nodes.

    """

    # Ensure we use long names
    nodes = cmds.ls(nodes, long=True)
    lookup = set(nodes)

    highest = []
    for node in nodes:
        # If no parents are within the nodes input list
        # then this is a highest node
        if not any(n in lookup for n in iter_parents(node)):
            highest.append(node)

    return highest


def iter_parents(node):
    """Iter parents of node from its long name.

    Note: The `node` *must* be the long node name.

    Args:
        node (str): Node long name.

    Yields:
        str: All parent node names (long names)

    """
    while True:
        split = node.rsplit("|", 1)
        if len(split) == 1:
            return

        node = split[0]
        yield node


def remove_other_uv_sets(mesh):
    """Remove all other UV sets than the current UV set.

    Keep only current UV set and ensure it's the renamed to default 'map1'.

    """

    uvSets = cmds.polyUVSet(mesh, query=True, allUVSets=True)
    current = cmds.polyUVSet(mesh, query=True, currentUVSet=True)[0]

    # Copy over to map1
    if current != 'map1':
        cmds.polyUVSet(mesh, uvSet=current, newUVSet='map1', copy=True)
        cmds.polyUVSet(mesh, currentUVSet=True, uvSet='map1')
        current = 'map1'

    # Delete all non-current UV sets
    deleteUVSets = [uvSet for uvSet in uvSets if uvSet != current]
    uvSet = None

    # Maya Bug (tested in 2015/2016):
    # In some cases the API's MFnMesh will report less UV sets than
    # maya.cmds.polyUVSet. This seems to happen when the deletion of UV sets
    # has not triggered a cleanup of the UVSet array attribute on the mesh
    # node. It will still have extra entries in the attribute, though it will
    # not show up in API or UI. Nevertheless it does show up in
    # maya.cmds.polyUVSet. To ensure we clean up the array we'll force delete
    # the extra remaining 'indices' that we don't want.

    # TODO: Implement a better fix
    # The best way to fix would be to get the UVSet indices from api with
    # MFnMesh (to ensure we keep correct ones) and then only force delete the
    # other entries in the array attribute on the node. But for now we're
    # deleting all entries except first one. Note that the first entry could
    # never be removed (the default 'map1' always exists and is supposed to
    # be undeletable.)
    try:
        for uvSet in deleteUVSets:
            cmds.polyUVSet(mesh, delete=True, uvSet=uvSet)
    except RuntimeError as exc:
        log.warning('Error uvSet: %s - %s', uvSet, exc)
        indices = cmds.getAttr('{0}.uvSet'.format(mesh),
                               multiIndices=True)
        if not indices:
            log.warning("No uv set found indices for: %s", mesh)
            return

        # Delete from end to avoid shifting indices
        # and remove the indices in the attribute
        indices = reversed(indices[1:])
        for i in indices:
            attr = '{0}.uvSet[{1}]'.format(mesh, i)
            cmds.removeMultiInstance(attr, b=True)


def get_id_from_history(node):
    """Return first node id in the history chain that matches this node.

    The nodes in history must be of the exact same node type and must be
    parented under the same parent.

    Args:
        node (str): node to retrieve the

    Returns:
        str or None: The id from the node in history or None when no id found
            on any valid nodes in the history.

    """

    def _get_parent(node):
        """Return full path name for parent of node"""
        return cmds.listRelatives(node, parent=True, fullPath=True)

    node = cmds.ls(node, long=True)[0]

    # Find all similar nodes in history
    history = cmds.listHistory(node)
    node_type = cmds.nodeType(node)
    similar_nodes = cmds.ls(history, exactType=node_type, long=True)

    # Exclude itself
    similar_nodes = [x for x in similar_nodes if x != node]

    # The node *must be* under the same parent
    parent = _get_parent(node)
    similar_nodes = [i for i in similar_nodes if _get_parent(i) == parent]

    # Check all of the remaining similar nodes and take the first one
    # with an id and assume it's the original.
    for similar_node in similar_nodes:
        _id = get_id(similar_node)
        if _id:
            return _id


def set_scene_fps(fps, update=True):
    """Set FPS from project configuration

    Args:
        fps (int, float): desired FPS
        update(bool): toggle update animation, default is True

    Returns:
        None

    """

    if isinstance(fps, float) and fps in FLOAT_FPS:
        unit = "{:f}fps".format(fps)

    elif isinstance(fps, int) and fps in INT_FPS:
        unit = "{:d}fps".format(fps)

    else:
        raise ValueError("Unsupported FPS value: `%s`" % fps)

    log.info("Updating FPS to '{}'".format(unit))
    cmds.currentUnit(time=unit, updateAnimation=update)

    # Force file stated to 'modified'
    cmds.file(modified=True)


# Valid FPS
def validate_fps():
    """Validate current scene FPS and show pop-up when it is incorrect

    Returns:
        bool

    """

    fps = lib.get_project_fps()  # can be int or float
    current_fps = mel.eval('currentTimeUnitToFPS()')  # returns float

    if current_fps != fps:

        from avalon.vendor.Qt import QtWidgets
        from ..widgets import popup

        # Find maya main window
        top_level_widgets = {w.objectName(): w for w in
                             QtWidgets.QApplication.topLevelWidgets()}

        parent = top_level_widgets.get("MayaWindow", None)
        if parent is None:
            pass
        else:
            dialog = popup.Popup2(parent=parent)
            dialog.setModal(True)
            dialog.setWindowTitle("Maya scene not in line with project")
            dialog.setMessage("The FPS is out of sync, please fix")

            # Set new text for button (add optional argument for the popup?)
            toggle = dialog.widgets["toggle"]
            update = toggle.isChecked()
            dialog.on_show.connect(lambda: set_scene_fps(fps, update))

            dialog.show()

            return False

    return True<|MERGE_RESOLUTION|>--- conflicted
+++ resolved
@@ -13,11 +13,9 @@
 from maya import cmds, mel
 
 from avalon import api, maya, io, pipeline
-<<<<<<< HEAD
 from avalon.vendor.six import string_types
-=======
+
 from colorbleed import lib
->>>>>>> a991208f
 
 
 log = logging.getLogger(__name__)
