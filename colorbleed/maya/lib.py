--- conflicted
+++ resolved
@@ -13,11 +13,7 @@
 from maya import cmds, mel
 
 from avalon import api, maya, io, pipeline
-<<<<<<< HEAD
 from colorbleed import lib
-
-=======
->>>>>>> a9d619e1
 
 
 log = logging.getLogger(__name__)
