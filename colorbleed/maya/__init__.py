--- conflicted
+++ resolved
@@ -21,16 +21,6 @@
 LOAD_PATH = os.path.join(PLUGINS_DIR, "maya", "load")
 CREATE_PATH = os.path.join(PLUGINS_DIR, "maya", "create")
 
-<<<<<<< HEAD
-LOAD_AT_START = ["AbcImport", "AbcExport", "mtoa"]
-
-# This is a temporary solution with the http.py clash with six.py
-# Maya has added paths to the PYTHONPATH which are redundant as
-# many of them are paths from a pacakge, example:
-# "/some/awesome/package/core/" which should be "/some/awesome/package"
-
-=======
->>>>>>> b60edf3a
 
 def install():
     pyblish.register_plugin_path(PUBLISH_PATH)
