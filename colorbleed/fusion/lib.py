--- conflicted
+++ resolved
@@ -41,19 +41,6 @@
         comp.SetAttrs(attrs)
 
 
-<<<<<<< HEAD
-def set_family_filter(family_name):
-    """Get state based on what is most related to the host
-
-    Args:
-        family_name (str): name of the family, e.g: "colorbleed.imagesequence"
-
-    Returns:
-        bool
-    """
-
-    return family_name in ["colorbleed.imagesequence"]
-=======
 def get_additional_data(container):
     """Get Fusion related data for the container
 
@@ -71,5 +58,4 @@
 
     return {"color": QtGui.QColor.fromRgbF(tile_color["R"],
                                            tile_color["G"],
-                                           tile_color["B"])}
->>>>>>> 14da2e27
+                                           tile_color["B"])}