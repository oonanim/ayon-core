import os
import pytest
import re

from tests.lib.testing_classes import (
    HostFixtures,
    PublishTest,
<<<<<<< HEAD
    DeadlinePublishTest
=======
>>>>>>> 06d99c0b
)


class NukeHostFixtures(HostFixtures):
    @pytest.fixture(scope="module")
    def last_workfile_path(self, download_test_data, output_folder_url):
        """Get last_workfile_path from source data.

        """
        source_file_name = "test_project_test_asset_test_task_v001.nk"
        src_path = os.path.join(download_test_data,
                                "input",
                                "workfile",
                                source_file_name)
        dest_folder = os.path.join(output_folder_url,
                                   self.PROJECT,
                                   self.ASSET,
                                   "work",
                                   self.TASK)
        if not os.path.exists(dest_folder):
            os.makedirs(dest_folder)

        dest_path = os.path.join(dest_folder,
                                 source_file_name)

        # rewrite old root with temporary file
        # TODO - using only C:/projects seems wrong - but where to get root ?
        replace_pattern = re.compile(re.escape("C:/projects"), re.IGNORECASE)
        with open(src_path, "r") as fp:
            updated = fp.read()
            updated = replace_pattern.sub(output_folder_url.replace("\\", '/'),
                                          updated)

        with open(dest_path, "w") as fp:
            fp.write(updated)

        yield dest_path

    @pytest.fixture(scope="module")
    def startup_scripts(self, monkeypatch_session, download_test_data):
        """Points Nuke to userSetup file from input data"""
        startup_path = os.path.join(download_test_data,
                                    "input",
                                    "startup")
        original_nuke_path = os.environ.get("NUKE_PATH", "")
        monkeypatch_session.setenv("NUKE_PATH",
                                   "{}{}{}".format(startup_path,
                                                   os.pathsep,
                                                   original_nuke_path))

    @pytest.fixture(scope="module")
    def skip_compare_folders(self):
<<<<<<< HEAD
        yield []

class NukeLocalPublishTestClass(NukeHostFixtures, PublishTest):
    """Testing class for local publishes."""


class NukeDeadlinePublishTestClass(NukeHostFixtures, DeadlinePublishTest):
    """Testing class for Deadline publishes."""
=======
        yield ["renders"]


class NukeLocalPublishTestClass(NukeHostFixtures, PublishTest):
    """Testing class for local publishes."""
>>>>>>> 06d99c0b
<|MERGE_RESOLUTION|>--- conflicted
+++ resolved
@@ -5,10 +5,7 @@
 from tests.lib.testing_classes import (
     HostFixtures,
     PublishTest,
-<<<<<<< HEAD
     DeadlinePublishTest
-=======
->>>>>>> 06d99c0b
 )
 
 
@@ -61,7 +58,6 @@
 
     @pytest.fixture(scope="module")
     def skip_compare_folders(self):
-<<<<<<< HEAD
         yield []
 
 class NukeLocalPublishTestClass(NukeHostFixtures, PublishTest):
@@ -70,10 +66,3 @@
 
 class NukeDeadlinePublishTestClass(NukeHostFixtures, DeadlinePublishTest):
     """Testing class for Deadline publishes."""
-=======
-        yield ["renders"]
-
-
-class NukeLocalPublishTestClass(NukeHostFixtures, PublishTest):
-    """Testing class for local publishes."""
->>>>>>> 06d99c0b
