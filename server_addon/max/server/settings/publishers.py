--- conflicted
+++ resolved
@@ -90,15 +90,13 @@
         default_factory=ValidateLoadedPluginModel,
         title="Validate Loaded Plugin"
     )
-<<<<<<< HEAD
+    ValidateMeshHasUVs: BasicValidateModel = SettingsField(
+        default_factory=BasicValidateModel,
+        title="Validate Mesh Has UVs"
+    )
     ValidateRenderPasses: BasicValidateModel = SettingsField(
         default_factory=BasicValidateModel,
         title="Validate Render Passes"
-=======
-    ValidateMeshHasUVs: BasicValidateModel = SettingsField(
-        default_factory=BasicValidateModel,
-        title="Validate Mesh Has UVs"
->>>>>>> d3d35966
     )
     ExtractModelObj: BasicValidateModel = SettingsField(
         default_factory=BasicValidateModel,
@@ -153,17 +151,15 @@
         "optional": True,
         "family_plugins_mapping": []
     },
-<<<<<<< HEAD
+    "ValidateMeshHasUVs": {
+        "enabled": True,
+        "optional": True,
+        "active": False
+    },
     "ValidateRenderPasses": {
         "enabled": True,
         "optional": True,
         "active": True
-=======
-    "ValidateMeshHasUVs": {
-        "enabled": True,
-        "optional": True,
-        "active": False
->>>>>>> d3d35966
     },
     "ExtractModelObj": {
         "enabled": True,
