"""
    Stub handling connection from server to client.
    Used anywhere solution is calling client methods.
"""
import json
import attr
from wsrpc_aiohttp import WebSocketAsync

from ayon_core.tools.adobe_webserver.app import WebServerTool


@attr.s
class PSItem(object):
    """
        Object denoting layer or group item in PS. Each item is created in
        PS by any Loader, but contains same fields, which are being used
        in later processing.
    """
    # metadata
    id = attr.ib()  # id created by AE, could be used for querying
    name = attr.ib()  # name of item
    group = attr.ib(default=None)  # item type (footage, folder, comp)
    parents = attr.ib(factory=list)
    visible = attr.ib(default=True)
    type = attr.ib(default=None)
    # all imported elements, single for
    members = attr.ib(factory=list)
    long_name = attr.ib(default=None)
    color_code = attr.ib(default=None)  # color code of layer
    instance_id = attr.ib(default=None)

    @property
    def clean_name(self):
        """Returns layer name without publish icon highlight

        Returns:
            (str)
        """
        return (self.name.replace(PhotoshopServerStub.PUBLISH_ICON, '')
                         .replace(PhotoshopServerStub.LOADED_ICON, ''))


class PhotoshopServerStub:
    """
        Stub for calling function on client (Photoshop js) side.
        Expects that client is already connected (started when avalon menu
        is opened).
        'self.websocketserver.call' is used as async wrapper
    """
    PUBLISH_ICON = '\u2117 '
    LOADED_ICON = '\u25bc'

    def __init__(self):
        self.websocketserver = WebServerTool.get_instance()
        self.client = self.get_client()

    @staticmethod
    def get_client():
        """
            Return first connected client to WebSocket
            TODO implement selection by Route
        :return: <WebSocketAsync> client
        """
        clients = WebSocketAsync.get_clients()
        client = None
        if len(clients) > 0:
            key = list(clients.keys())[0]
            client = clients.get(key)

        return client

    def open(self, path):
        """Open file located at 'path' (local).

        Args:
            path(string): file path locally
        Returns: None
        """
        self.websocketserver.call(
            self.client.call('Photoshop.open', path=path)
        )

    def read(self, layer, layers_meta=None):
        """Parses layer metadata from Headline field of active document.

        Args:
            layer: (PSItem)
            layers_meta: full list from Headline (for performance in loops)
        Returns:
            (dict) of layer metadata stored in PS file

        Example:
            {
                'id': 'pyblish.avalon.container',
                'loader': 'ImageLoader',
                'members': ['64'],
                'name': 'imageMainMiddle',
                'namespace': 'Hero_imageMainMiddle_001',
                'representation': '6203dc91e80934d9f6ee7d96',
                'schema': 'openpype:container-2.0'
            }
        """
        if layers_meta is None:
            layers_meta = self.get_layers_metadata()

        for layer_meta in layers_meta:
            layer_id = layer_meta.get("uuid")  # legacy
            if layer_meta.get("members"):
                layer_id = layer_meta["members"][0]
            if str(layer.id) == str(layer_id):
                return layer_meta
        print("Unable to find layer metadata for {}".format(layer.id))

    def imprint(self, item_id, data, all_layers=None, items_meta=None):
        """Save layer metadata to Headline field of active document

        Stores metadata in format:
        [{
            "active":true,
            "subset":"imageBG",
            "family":"image",
<<<<<<< HEAD
            "id":"ayon.create.instance",
            "asset":"Town",
=======
            "id":"pyblish.avalon.instance",
            "folderPath":"Town",
>>>>>>> 38883078
            "uuid": "8"
        }] - for created instances
        OR
        [{
            "schema": "openpype:container-2.0",
            "id": "ayon.create.instance",
            "name": "imageMG",
            "namespace": "Jungle_imageMG_001",
            "loader": "ImageLoader",
            "representation": "5fbfc0ee30a946093c6ff18a",
            "members": [
                "40"
            ]
        }] - for loaded instances

        Args:
            item_id (str):
            data(string): json representation for single layer
            all_layers (list of PSItem): for performance, could be
                injected for usage in loop, if not, single call will be
                triggered
            items_meta(string): json representation from Headline
                           (for performance - provide only if imprint is in
                           loop - value should be same)
        Returns: None
        """
        if not items_meta:
            items_meta = self.get_layers_metadata()

        # json.dumps writes integer values in a dictionary to string, so
        # anticipating it here.
        item_id = str(item_id)
        is_new = True
        result_meta = []
        for item_meta in items_meta:
            if ((item_meta.get('members') and
                 item_id == str(item_meta.get('members')[0])) or
                    item_meta.get("instance_id") == item_id):
                is_new = False
                if data:
                    item_meta.update(data)
                    result_meta.append(item_meta)
            else:
                result_meta.append(item_meta)

        if is_new:
            result_meta.append(data)

        # Ensure only valid ids are stored.
        if not all_layers:
            all_layers = self.get_layers()
        layer_ids = [layer.id for layer in all_layers]
        cleaned_data = []

        for item in result_meta:
            if item.get("members"):
                if int(item["members"][0]) not in layer_ids:
                    continue

            cleaned_data.append(item)

        payload = json.dumps(cleaned_data, indent=4)
        self.websocketserver.call(
            self.client.call('Photoshop.imprint', payload=payload)
        )

    def get_layers(self):
        """Returns JSON document with all(?) layers in active document.

        Returns: <list of PSItem>
                    Format of tuple: { 'id':'123',
                                     'name': 'My Layer 1',
                                     'type': 'GUIDE'|'FG'|'BG'|'OBJ'
                                     'visible': 'true'|'false'
        """
        res = self.websocketserver.call(
            self.client.call('Photoshop.get_layers')
        )

        return self._to_records(res)

    def get_layer(self, layer_id):
        """
            Returns PSItem for specific 'layer_id' or None if not found
        Args:
            layer_id (string): unique layer id, stored in 'uuid' field

        Returns:
            (PSItem) or None
        """
        layers = self.get_layers()
        for layer in layers:
            if str(layer.id) == str(layer_id):
                return layer

    def get_layers_in_layers(self, layers):
        """Return all layers that belong to layers (might be groups).

        Args:
            layers <list of PSItem>:

        Returns:
            <list of PSItem>
        """
        parent_ids = set([lay.id for lay in layers])

        return self._get_layers_in_layers(parent_ids)

    def get_layers_in_layers_ids(self, layers_ids, layers=None):
        """Return all layers that belong to layers (might be groups).

        Args:
            layers_ids <list of Int>
            layers <list of PSItem>:

        Returns:
            <list of PSItem>
        """
        parent_ids = set(layers_ids)

        return self._get_layers_in_layers(parent_ids, layers)

    def _get_layers_in_layers(self, parent_ids, layers=None):
        if not layers:
            layers = self.get_layers()

        all_layers = layers
        ret = []

        for layer in all_layers:
            parents = set(layer.parents)
            if len(parent_ids & parents) > 0:
                ret.append(layer)
            if layer.id in parent_ids:
                ret.append(layer)

        return ret

    def create_group(self, name):
        """Create new group (eg. LayerSet)

        Returns:
            <PSItem>
        """
        enhanced_name = self.PUBLISH_ICON + name
        ret = self.websocketserver.call(
            self.client.call('Photoshop.create_group', name=enhanced_name)
        )
        # create group on PS is asynchronous, returns only id
        return PSItem(id=ret, name=name, group=True)

    def group_selected_layers(self, name):
        """Group selected layers into new LayerSet (eg. group)

        Returns:
            (Layer)
        """
        enhanced_name = self.PUBLISH_ICON + name
        res = self.websocketserver.call(
            self.client.call(
                'Photoshop.group_selected_layers', name=enhanced_name
            )
        )
        res = self._to_records(res)
        if res:
            rec = res.pop()
            rec.name = rec.name.replace(self.PUBLISH_ICON, '')
            return rec
        raise ValueError("No group record returned")

    def get_selected_layers(self):
        """Get a list of actually selected layers.

        Returns: <list of Layer('id':XX, 'name':"YYY")>
        """
        res = self.websocketserver.call(
            self.client.call('Photoshop.get_selected_layers')
        )
        return self._to_records(res)

    def select_layers(self, layers):
        """Selects specified layers in Photoshop by its ids.

        Args:
            layers: <list of Layer('id':XX, 'name':"YYY")>
        """
        layers_id = [str(lay.id) for lay in layers]
        self.websocketserver.call(
            self.client.call(
                'Photoshop.select_layers',
                layers=json.dumps(layers_id)
            )
        )

    def get_active_document_full_name(self):
        """Returns full name with path of active document via ws call

        Returns(string):
            full path with name
        """
        res = self.websocketserver.call(
            self.client.call('Photoshop.get_active_document_full_name')
        )

        return res

    def get_active_document_name(self):
        """Returns just a name of active document via ws call

        Returns(string):
            file name
        """
        return self.websocketserver.call(
            self.client.call('Photoshop.get_active_document_name')
        )

    def is_saved(self):
        """Returns true if no changes in active document

        Returns:
            <boolean>
        """
        return self.websocketserver.call(
            self.client.call('Photoshop.is_saved')
        )

    def save(self):
        """Saves active document"""
        self.websocketserver.call(
            self.client.call('Photoshop.save')
        )

    def saveAs(self, image_path, ext, as_copy):
        """Saves active document to psd (copy) or png or jpg

        Args:
            image_path(string): full local path
            ext: <string psd|jpg|png>
            as_copy: <boolean>
        Returns: None
        """
        self.websocketserver.call(
            self.client.call(
                'Photoshop.saveAs',
                image_path=image_path,
                ext=ext,
                as_copy=as_copy
            )
        )

    def set_visible(self, layer_id, visibility):
        """Set layer with 'layer_id' to 'visibility'

        Args:
            layer_id: <int>
            visibility: <true - set visible, false - hide>
        Returns: None
        """
        self.websocketserver.call(
            self.client.call(
                'Photoshop.set_visible',
                layer_id=layer_id,
                visibility=visibility
            )
        )

    def hide_all_others_layers(self, layers):
        """hides all layers that are not part of the list or that are not
        children of this list

        Args:
            layers (list): list of PSItem - highest hierarchy
        """
        extract_ids = set([ll.id for ll in self.get_layers_in_layers(layers)])

        self.hide_all_others_layers_ids(extract_ids)

    def hide_all_others_layers_ids(self, extract_ids, layers=None):
        """hides all layers that are not part of the list or that are not
        children of this list

        Args:
            extract_ids (list): list of integer that should be visible
            layers (list) of PSItem (used for caching)
        """
        if not layers:
            layers = self.get_layers()
        for layer in layers:
            if layer.visible and layer.id not in extract_ids:
                self.set_visible(layer.id, False)

    def get_layers_metadata(self):
        """Reads layers metadata from Headline from active document in PS.
        (Headline accessible by File > File Info)

        Returns:
            (list)
            example:
                {"8":{"active":true,"subset":"imageBG",
<<<<<<< HEAD
                      "family":"image","id":"ayon.create.instance",
                      "asset":"Town"}}
=======
                      "family":"image","id":"pyblish.avalon.instance",
                      "folderPath":"Town"}}
>>>>>>> 38883078
                8 is layer(group) id - used for deletion, update etc.
        """
        res = self.websocketserver.call(self.client.call('Photoshop.read'))
        layers_data = []
        try:
            if res:
                layers_data = json.loads(res)
        except json.decoder.JSONDecodeError:
            raise ValueError("{} cannot be parsed, recreate meta".format(res))
        # format of metadata changed from {} to [] because of standardization
        # keep current implementation logic as its working
        if isinstance(layers_data, dict):
            for layer_id, layer_meta in layers_data.items():
                if layer_meta.get("schema") != "openpype:container-2.0":
                    layer_meta["members"] = [str(layer_id)]
            layers_data = list(layers_data.values())
        return layers_data

    def import_smart_object(self, path, layer_name, as_reference=False):
        """Import the file at `path` as a smart object to active document.

        Args:
            path (str): File path to import.
            layer_name (str): Unique layer name to differentiate how many times
                same smart object was loaded
            as_reference (bool): pull in content or reference
        """
        enhanced_name = self.LOADED_ICON + layer_name
        res = self.websocketserver.call(
            self.client.call(
                'Photoshop.import_smart_object',
                path=path,
                name=enhanced_name,
                as_reference=as_reference
            )
        )
        rec = self._to_records(res).pop()
        if rec:
            rec.name = rec.name.replace(self.LOADED_ICON, '')
        return rec

    def replace_smart_object(self, layer, path, layer_name):
        """Replace the smart object `layer` with file at `path`

        Args:
            layer (PSItem):
            path (str): File to import.
            layer_name (str): Unique layer name to differentiate how many times
                same smart object was loaded
        """
        enhanced_name = self.LOADED_ICON + layer_name
        self.websocketserver.call(
            self.client.call(
                'Photoshop.replace_smart_object',
                layer_id=layer.id,
                path=path,
                name=enhanced_name
            )
        )

    def delete_layer(self, layer_id):
        """Deletes specific layer by it's id.

        Args:
            layer_id (int): id of layer to delete
        """
        self.websocketserver.call(
            self.client.call('Photoshop.delete_layer', layer_id=layer_id)
        )

    def rename_layer(self, layer_id, name):
        """Renames specific layer by it's id.

        Args:
            layer_id (int): id of layer to delete
            name (str): new name
        """
        self.websocketserver.call(
            self.client.call(
                'Photoshop.rename_layer',
                layer_id=layer_id,
                name=name
            )
        )

    def remove_instance(self, instance_id):
        cleaned_data = []

        for item in self.get_layers_metadata():
            inst_id = item.get("instance_id") or item.get("uuid")
            if inst_id != instance_id:
                cleaned_data.append(item)

        payload = json.dumps(cleaned_data, indent=4)

        self.websocketserver.call(
            self.client.call('Photoshop.imprint', payload=payload)
        )

    def get_extension_version(self):
        """Returns version number of installed extension."""
        return self.websocketserver.call(
            self.client.call('Photoshop.get_extension_version')
        )

    def close(self):
        """Shutting down PS and process too.

            For webpublishing only.
        """
        # TODO change client.call to method with checks for client
        self.websocketserver.call(self.client.call('Photoshop.close'))

    def _to_records(self, res):
        """Converts string json representation into list of PSItem for
        dot notation access to work.

        Args:
            res (string): valid json

        Returns:
            <list of PSItem>
        """
        try:
            layers_data = json.loads(res)
        except json.decoder.JSONDecodeError:
            raise ValueError("Received broken JSON {}".format(res))
        ret = []

        # convert to AEItem to use dot donation
        if isinstance(layers_data, dict):
            layers_data = [layers_data]
        for d in layers_data:
            # currently implemented and expected fields
            ret.append(PSItem(
                d.get('id'),
                d.get('name'),
                d.get('group'),
                d.get('parents'),
                d.get('visible'),
                d.get('type'),
                d.get('members'),
                d.get('long_name'),
                d.get("color_code"),
                d.get("instance_id")
            ))
        return ret<|MERGE_RESOLUTION|>--- conflicted
+++ resolved
@@ -119,13 +119,8 @@
             "active":true,
             "subset":"imageBG",
             "family":"image",
-<<<<<<< HEAD
             "id":"ayon.create.instance",
-            "asset":"Town",
-=======
-            "id":"pyblish.avalon.instance",
             "folderPath":"Town",
->>>>>>> 38883078
             "uuid": "8"
         }] - for created instances
         OR
@@ -425,13 +420,8 @@
             (list)
             example:
                 {"8":{"active":true,"subset":"imageBG",
-<<<<<<< HEAD
                       "family":"image","id":"ayon.create.instance",
-                      "asset":"Town"}}
-=======
-                      "family":"image","id":"pyblish.avalon.instance",
-                      "folderPath":"Town"}}
->>>>>>> 38883078
+                      "folderPath":"/Town"}}
                 8 is layer(group) id - used for deletion, update etc.
         """
         res = self.websocketserver.call(self.client.call('Photoshop.read'))
