# -*- coding: utf-8 -*-
"""Submit publishing job to farm."""

import os
import json
import re
from copy import copy, deepcopy
import requests
import clique
import openpype.api
from openpype.pipeline.farm.patterning import match_aov_pattern

from avalon import api, io

import pyblish.api

from openpype.pipeline import get_representation_path


def get_resources(version, extension=None):
    """Get the files from the specific version."""
    query = {"type": "representation", "parent": version["_id"]}
    if extension:
        query["name"] = extension

    representation = io.find_one(query)
    assert representation, "This is a bug"

    directory = get_representation_path(representation)
    print("Source: ", directory)
    resources = sorted(
        [
            os.path.normpath(os.path.join(directory, fname))
            for fname in os.listdir(directory)
        ]
    )

    return resources


def get_resource_files(resources, frame_range=None):
    """Get resource files at given path.

    If `frame_range` is specified those outside will be removed.

    Arguments:
        resources (list): List of resources
        frame_range (list): Frame range to apply override

    Returns:
        list of str: list of collected resources

    """
    res_collections, _ = clique.assemble(resources)
    assert len(res_collections) == 1, "Multiple collections found"
    res_collection = res_collections[0]

    # Remove any frames
    if frame_range is not None:
        for frame in frame_range:
            if frame not in res_collection.indexes:
                continue
            res_collection.indexes.remove(frame)

    return list(res_collection)


class ProcessSubmittedJobOnFarm(pyblish.api.InstancePlugin):
    """Process Job submitted on farm.

    These jobs are dependent on a deadline or muster job
    submission prior to this plug-in.

    - In case of Deadline, it creates dependend job on farm publishing
      rendered image sequence.

    - In case of Muster, there is no need for such thing as dependend job,
      post action will be executed and rendered sequence will be published.

    Options in instance.data:
        - deadlineSubmissionJob (dict, Required): The returned .json
          data from the job submission to deadline.

        - musterSubmissionJob (dict, Required): same as deadline.

        - outputDir (str, Required): The output directory where the metadata
            file should be generated. It's assumed that this will also be
            final folder containing the output files.

        - ext (str, Optional): The extension (including `.`) that is required
            in the output filename to be picked up for image sequence
            publishing.

        - publishJobState (str, Optional): "Active" or "Suspended"
            This defaults to "Suspended"

        - expectedFiles (list or dict): explained bellow

    """

    label = "Submit image sequence jobs to Deadline or Muster"
    order = pyblish.api.IntegratorOrder + 0.2
    icon = "tractor"
    deadline_plugin = "OpenPype"

    hosts = ["fusion", "maya", "nuke", "celaction", "aftereffects", "harmony"]

    families = ["render.farm", "prerender.farm",
                "renderlayer", "imagesequence", "vrayscene"]

    aov_filter = {"maya": [r".*(?:[\._-])*([Bb]eauty)(?:[\.|_])*.*"],
                  "aftereffects": [r".*"],  # for everything from AE
                  "harmony": [r".*"],  # for everything from AE
                  "celaction": [r".*"]}

    enviro_filter = [
        "FTRACK_API_USER",
        "FTRACK_API_KEY",
        "FTRACK_SERVER",
        "OPENPYPE_METADATA_FILE",
        "AVALON_PROJECT",
        "AVALON_ASSET",
        "AVALON_TASK",
        "AVALON_APP_NAME",
        "OPENPYPE_PUBLISH_JOB"

        "OPENPYPE_LOG_NO_COLORS",
        "OPENPYPE_USERNAME",
        "OPENPYPE_RENDER_JOB",
        "OPENPYPE_PUBLISH_JOB"
    ]

    # custom deadline atributes
    deadline_department = ""
    deadline_pool = ""
    deadline_pool_secondary = ""
    deadline_group = ""
    deadline_chunk_size = 1
    deadline_priority = None

    # regex for finding frame number in string
    R_FRAME_NUMBER = re.compile(r'.+\.(?P<frame>[0-9]+)\..+')

    # mapping of instance properties to be transfered to new instance for every
    # specified family
    instance_transfer = {
        "slate": ["slateFrame"],
        "review": ["lutPath"],
        "render2d": ["bakingNukeScripts", "version"],
        "renderlayer": ["convertToScanline"]
    }

    # list of family names to transfer to new family if present
    families_transfer = ["render3d", "render2d", "ftrack", "slate"]
    plugin_pype_version = "3.0"

    # script path for publish_filesequence.py
    publishing_script = None

    # poor man exclusion
    skip_integration_repre_list = []

    def _create_metadata_path(self, instance):
        ins_data = instance.data
        # Ensure output dir exists
        output_dir = ins_data.get(
            "publishRenderMetadataFolder", ins_data["outputDir"])

        try:
            if not os.path.isdir(output_dir):
                os.makedirs(output_dir)
        except OSError:
            # directory is not available
            self.log.warning("Path is unreachable: `{}`".format(output_dir))

        metadata_filename = "{}_metadata.json".format(ins_data["subset"])

        metadata_path = os.path.join(output_dir, metadata_filename)

        # Convert output dir to `{root}/rest/of/path/...` with Anatomy
        success, roothless_mtdt_p = self.anatomy.find_root_template_from_path(
            metadata_path)
        if not success:
            # `rootless_path` is not set to `output_dir` if none of roots match
            self.log.warning((
                "Could not find root path for remapping \"{}\"."
                " This may cause issues on farm."
            ).format(output_dir))
            roothless_mtdt_p = metadata_path

        return metadata_path, roothless_mtdt_p

    def _submit_deadline_post_job(self, instance, job, instances):
        """Submit publish job to Deadline.

        Deadline specific code separated from :meth:`process` for sake of
        more universal code. Muster post job is sent directly by Muster
        submitter, so this type of code isn't necessary for it.

        """
        data = instance.data.copy()
        subset = data["subset"]
        job_name = "Publish - {subset}".format(subset=subset)

        # instance.data.get("subset") != instances[0]["subset"]
        # 'Main' vs 'renderMain'
        override_version = None
        instance_version = instance.data.get("version")  # take this if exists
        if instance_version != 1:
            override_version = instance_version
        output_dir = self._get_publish_folder(instance.context.data['anatomy'],
                                              deepcopy(
                                                instance.data["anatomyData"]),
                                              instance.data.get("asset"),
                                              instances[0]["subset"],
                                              'render',
                                              override_version)

        # Transfer the environment from the original job to this dependent
        # job so they use the same environment
        metadata_path, roothless_metadata_path = \
            self._create_metadata_path(instance)

        environment = job["Props"].get("Env", {})
        environment["AVALON_PROJECT"] = io.Session["AVALON_PROJECT"]
        environment["AVALON_ASSET"] = io.Session["AVALON_ASSET"]
        environment["AVALON_TASK"] = io.Session["AVALON_TASK"]
        environment["AVALON_APP_NAME"] = os.environ.get("AVALON_APP_NAME")
        environment["OPENPYPE_LOG_NO_COLORS"] = "1"
        environment["OPENPYPE_USERNAME"] = instance.context.data["user"]
        environment["OPENPYPE_PUBLISH_JOB"] = "1"
        environment["OPENPYPE_RENDER_JOB"] = "0"
        # Add mongo url if it's enabled
        if instance.context.data.get("deadlinePassMongoUrl"):
            mongo_url = os.environ.get("OPENPYPE_MONGO")
            if mongo_url:
                environment["OPENPYPE_MONGO"] = mongo_url

        priority = self.deadline_priority or instance.data.get("priority", 50)

        args = [
            "--headless",
            'publish',
            roothless_metadata_path,
            "--targets", "deadline",
            "--targets", "farm"
        ]

        # Generate the payload for Deadline submission
        payload = {
            "JobInfo": {
                "Plugin": self.deadline_plugin,
                "BatchName": job["Props"]["Batch"],
                "Name": job_name,
                "UserName": job["Props"]["User"],
                "Comment": instance.context.data.get("comment", ""),

                "Department": self.deadline_department,
                "ChunkSize": self.deadline_chunk_size,
                "Priority": priority,

                "Group": self.deadline_group,
                "Pool": self.deadline_pool,
                "SecondaryPool": self.deadline_pool_secondary,

                "OutputDirectory0": output_dir
            },
            "PluginInfo": {
                "Version": self.plugin_pype_version,
                "Arguments": " ".join(args),
                "SingleFrameOnly": "True",
            },
            # Mandatory for Deadline, may be empty
            "AuxFiles": [],
        }

        # add assembly jobs as dependencies
        if instance.data.get("tileRendering"):
            self.log.info("Adding tile assembly jobs as dependencies...")
            job_index = 0
            for assembly_id in instance.data.get("assemblySubmissionJobs"):
                payload["JobInfo"]["JobDependency{}".format(job_index)] = assembly_id  # noqa: E501
                job_index += 1
        else:
            payload["JobInfo"]["JobDependency0"] = job["_id"]

        index = 0
        for key in environment:
            if key.upper() in self.enviro_filter:
                payload["JobInfo"].update(
                    {
                        "EnvironmentKeyValue%d"
                        % index: "{key}={value}".format(
                            key=key, value=environment[key]
                        )
                    }
                )
                index += 1

        # remove secondary pool
        payload["JobInfo"].pop("SecondaryPool", None)

        self.log.info("Submitting Deadline job ...")

        url = "{}/api/jobs".format(self.deadline_url)
        response = requests.post(url, json=payload, timeout=10)
        if not response.ok:
            raise Exception(response.text)

    def _copy_extend_frames(self, instance, representation):
        """Copy existing frames from latest version.

        This will copy all existing frames from subset's latest version back
        to render directory and rename them to what renderer is expecting.

        Arguments:
            instance (pyblish.plugin.Instance): instance to get required
                data from
            representation (dict): presentation to operate on

        """
        import speedcopy

        self.log.info("Preparing to copy ...")
        start = instance.data.get("frameStart")
        end = instance.data.get("frameEnd")

        # get latest version of subset
        # this will stop if subset wasn't published yet
        version = openpype.api.get_latest_version(instance.data.get("asset"),
                                                  instance.data.get("subset"))
        # get its files based on extension
        subset_resources = get_resources(version, representation.get("ext"))
        r_col, _ = clique.assemble(subset_resources)

        # if override remove all frames we are expecting to be rendered
        # so we'll copy only those missing from current render
        if instance.data.get("overrideExistingFrame"):
            for frame in range(start, end + 1):
                if frame not in r_col.indexes:
                    continue
                r_col.indexes.remove(frame)

        # now we need to translate published names from represenation
        # back. This is tricky, right now we'll just use same naming
        # and only switch frame numbers
        resource_files = []
        r_filename = os.path.basename(
            representation.get("files")[0])  # first file
        op = re.search(self.R_FRAME_NUMBER, r_filename)
        pre = r_filename[:op.start("frame")]
        post = r_filename[op.end("frame"):]
        assert op is not None, "padding string wasn't found"
        for frame in list(r_col):
            fn = re.search(self.R_FRAME_NUMBER, frame)
            # silencing linter as we need to compare to True, not to
            # type
            assert fn is not None, "padding string wasn't found"
            # list of tuples (source, destination)
            staging = representation.get("stagingDir")
            staging = self.anatomy.fill_roots(staging)
            resource_files.append(
                (frame,
                 os.path.join(staging,
                              "{}{}{}".format(pre,
                                              fn.group("frame"),
                                              post)))
            )

        # test if destination dir exists and create it if not
        output_dir = os.path.dirname(representation.get("files")[0])
        if not os.path.isdir(output_dir):
            os.makedirs(output_dir)

        # copy files
        for source in resource_files:
            speedcopy.copy(source[0], source[1])
            self.log.info("  > {}".format(source[1]))

        self.log.info(
            "Finished copying %i files" % len(resource_files))

    def _create_instances_for_aov(self, instance_data, exp_files):
        """Create instance for each AOV found.

        This will create new instance for every aov it can detect in expected
        files list.

        Arguments:
            instance_data (pyblish.plugin.Instance): skeleton data for instance
                (those needed) later by collector
            exp_files (list): list of expected files divided by aovs

        Returns:
            list of instances

        """
        task = os.environ["AVALON_TASK"]
        subset = instance_data["subset"]
        cameras = instance_data.get("cameras", [])
        instances = []
        # go through aovs in expected files
        for aov, files in exp_files[0].items():
            cols, rem = clique.assemble(files)
            # we shouldn't have any reminders. And if we do, it should
            # be just one item for single frame renders.
            if not cols and rem:
                assert len(rem) == 1, ("Found multiple non related files "
                                       "to render, don't know what to do "
                                       "with them.")
                col = rem[0]
                ext = os.path.splitext(col)[1].lstrip(".")
            else:
                # but we really expect only one collection.
                # Nothing else make sense.
                assert len(cols) == 1, "only one image sequence type is expected"  # noqa: E501
                ext = cols[0].tail.lstrip(".")
                col = list(cols[0])

            self.log.debug(col)
            # create subset name `familyTaskSubset_AOV`
            group_name = 'render{}{}{}{}'.format(
                task[0].upper(), task[1:],
                subset[0].upper(), subset[1:])

            cam = [c for c in cameras if c in col.head]
            if cam:
                subset_name = '{}_{}_{}'.format(group_name, cam, aov)
            else:
                subset_name = '{}_{}'.format(group_name, aov)

            if isinstance(col, (list, tuple)):
                staging = os.path.dirname(col[0])
            else:
                staging = os.path.dirname(col)

            success, rootless_staging_dir = (
                self.anatomy.find_root_template_from_path(staging)
            )
            if success:
                staging = rootless_staging_dir
            else:
                self.log.warning((
                    "Could not find root path for remapping \"{}\"."
                    " This may cause issues on farm."
                ).format(staging))

            self.log.info("Creating data for: {}".format(subset_name))

            app = os.environ.get("AVALON_APP", "")

            preview = False

            if isinstance(col, list):
                render_file_name = os.path.basename(col[0])
            else:
                render_file_name = os.path.basename(col)
            aov_patterns = self.aov_filter
            preview = match_aov_pattern(app, aov_patterns, render_file_name)

            # toggle preview on if multipart is on                  
            if instance_data.get("multipartExr"):
                preview = True

            new_instance = copy(instance_data)
            new_instance["subset"] = subset_name
            new_instance["subsetGroup"] = group_name
            if preview:
                new_instance["review"] = True

            # create represenation
            if isinstance(col, (list, tuple)):
                files = [os.path.basename(f) for f in col]
            else:
                files = os.path.basename(col)

            rep = {
                "name": ext,
                "ext": ext,
                "files": files,
                "frameStart": int(instance_data.get("frameStartHandle")),
                "frameEnd": int(instance_data.get("frameEndHandle")),
                # If expectedFile are absolute, we need only filenames
                "stagingDir": staging,
                "fps": new_instance.get("fps"),
                "tags": ["review"] if preview else []
            }

            # support conversion from tiled to scanline
            if instance_data.get("convertToScanline"):
                self.log.info("Adding scanline conversion.")
                rep["tags"].append("toScanline")

            # poor man exclusion
            if ext in self.skip_integration_repre_list:
                rep["tags"].append("delete")

            self._solve_families(new_instance, preview)

            new_instance["representations"] = [rep]

            # if extending frames from existing version, copy files from there
            # into our destination directory
            if new_instance.get("extendFrames", False):
                self._copy_extend_frames(new_instance, rep)
            instances.append(new_instance)

        return instances

    def _get_representations(self, instance, exp_files):
        """Create representations for file sequences.

        This will return representations of expected files if they are not
        in hierarchy of aovs. There should be only one sequence of files for
        most cases, but if not - we create representation from each of them.

        Arguments:
            instance (dict): instance data for which we are
                             setting representations
            exp_files (list): list of expected files

        Returns:
            list of representations

        """
        representations = []
        collections, remainders = clique.assemble(exp_files)

        # create representation for every collected sequento ce
        for collection in collections:
            ext = collection.tail.lstrip(".")
            preview = False
<<<<<<< HEAD
            render_file_name = list(collection[0])
            app = os.environ.get("AVALON_APP", "")
            aov_patterns = self.aov_filter
            # if filtered aov name is found in filename, toggle it for
            # preview video rendering
            preview = match_aov_pattern(app, aov_patterns, render_file_name)
            # toggle preview on if multipart is on
            if instance.get("multipartExr", False):
                preview = True
=======
            # TODO 'useSequenceForReview' is temporary solution which does
            #   not work for 100% of cases. We must be able to tell what
            #   expected files contains more explicitly and from what
            #   should be review made.
            # - "review" tag is never added when is set to 'False'
            if instance["useSequenceForReview"]:
                # if filtered aov name is found in filename, toggle it for
                # preview video rendering
                for app in self.aov_filter.keys():
                    if os.environ.get("AVALON_APP", "") == app:
                        # iteratre all aov filters
                        for aov in self.aov_filter[app]:
                            if re.match(
                                aov,
                                list(collection)[0]
                            ):
                                preview = True
                                break

                # toggle preview on if multipart is on
                if instance.get("multipartExr", False):
                    preview = True
>>>>>>> 6e05a3af

            staging = os.path.dirname(list(collection)[0])
            success, rootless_staging_dir = (
                self.anatomy.find_root_template_from_path(staging)
            )
            if success:
                staging = rootless_staging_dir
            else:
                self.log.warning((
                    "Could not find root path for remapping \"{}\"."
                    " This may cause issues on farm."
                ).format(staging))

            rep = {
                "name": ext,
                "ext": ext,
                "files": [os.path.basename(f) for f in list(collection)],
                "frameStart": int(instance.get("frameStartHandle")),
                "frameEnd": int(instance.get("frameEndHandle")),
                # If expectedFile are absolute, we need only filenames
                "stagingDir": staging,
                "fps": instance.get("fps"),
                "tags": ["review"] if preview else [],
            }

            # poor man exclusion
            if ext in self.skip_integration_repre_list:
                rep["tags"].append("delete")

            if instance.get("multipartExr", False):
                rep["tags"].append("multipartExr")

            # support conversion from tiled to scanline
            if instance.get("convertToScanline"):
                self.log.info("Adding scanline conversion.")
                rep["tags"].append("toScanline")

            representations.append(rep)

            self._solve_families(instance, preview)

        # add reminders as representations
        for remainder in remainders:
            ext = remainder.split(".")[-1]

            staging = os.path.dirname(remainder)
            success, rootless_staging_dir = (
                self.anatomy.find_root_template_from_path(staging)
            )
            if success:
                staging = rootless_staging_dir
            else:
                self.log.warning((
                    "Could not find root path for remapping \"{}\"."
                    " This may cause issues on farm."
                ).format(staging))

            rep = {
                "name": ext,
                "ext": ext,
                "files": os.path.basename(remainder),
                "stagingDir": os.path.dirname(remainder),
            }
            if "render" in instance.get("families"):
                rep.update({
                    "fps": instance.get("fps"),
                    "tags": ["review"]
                })
            self._solve_families(instance, True)

            already_there = False
            for repre in instance.get("representations", []):
                # might be added explicitly before by publish_on_farm
                already_there = repre.get("files") == rep["files"]
                if already_there:
                    self.log.debug("repre {} already_there".format(repre))
                    break

            if not already_there:
                representations.append(rep)

        return representations

    def _solve_families(self, instance, preview=False):
        families = instance.get("families")
        # if we have one representation with preview tag
        # flag whole instance for review and for ftrack
        if preview:
            if "ftrack" not in families:
                if os.environ.get("FTRACK_SERVER"):
                    families.append("ftrack")
            if "review" not in families:
                families.append("review")
            instance["families"] = families

    def process(self, instance):
        # type: (pyblish.api.Instance) -> None
        """Process plugin.

        Detect type of renderfarm submission and create and post dependend job
        in case of Deadline. It creates json file with metadata needed for
        publishing in directory of render.

        Args:
            instance (pyblish.api.Instance): Instance data.

        """
        data = instance.data.copy()
        context = instance.context
        self.context = context
        self.anatomy = instance.context.data["anatomy"]

        if hasattr(instance, "_log"):
            data['_log'] = instance._log

        asset = data.get("asset") or api.Session["AVALON_ASSET"]
        subset = data.get("subset")

        start = instance.data.get("frameStart")
        if start is None:
            start = context.data["frameStart"]

        end = instance.data.get("frameEnd")
        if end is None:
            end = context.data["frameEnd"]

        handle_start = instance.data.get("handleStart")
        if handle_start is None:
            handle_start = context.data["handleStart"]

        handle_end = instance.data.get("handleEnd")
        if handle_end is None:
            handle_end = context.data["handleEnd"]

        fps = instance.data.get("fps")
        if fps is None:
            fps = context.data["fps"]

        if data.get("extendFrames", False):
            start, end = self._extend_frames(
                asset,
                subset,
                start,
                end,
                data["overrideExistingFrame"])

        try:
            source = data["source"]
        except KeyError:
            source = context.data["currentFile"]

        success, rootless_path = (
            self.anatomy.find_root_template_from_path(source)
        )
        if success:
            source = rootless_path

        else:
            # `rootless_path` is not set to `source` if none of roots match
            self.log.warning((
                "Could not find root path for remapping \"{}\"."
                " This may cause issues."
            ).format(source))

        families = ["render"]

        instance_skeleton_data = {
            "family": "render",
            "subset": subset,
            "families": families,
            "asset": asset,
            "frameStart": start,
            "frameEnd": end,
            "handleStart": handle_start,
            "handleEnd": handle_end,
            "frameStartHandle": start - handle_start,
            "frameEndHandle": end + handle_end,
            "fps": fps,
            "source": source,
            "extendFrames": data.get("extendFrames"),
            "overrideExistingFrame": data.get("overrideExistingFrame"),
            "pixelAspect": data.get("pixelAspect", 1),
            "resolutionWidth": data.get("resolutionWidth", 1920),
            "resolutionHeight": data.get("resolutionHeight", 1080),
            "multipartExr": data.get("multipartExr", False),
            "jobBatchName": data.get("jobBatchName", ""),
            "useSequenceForReview": data.get("useSequenceForReview", True)
        }

        if "prerender" in instance.data["families"]:
            instance_skeleton_data.update({
                "family": "prerender",
                "families": []})

        # skip locking version if we are creating v01
        instance_version = instance.data.get("version")  # take this if exists
        if instance_version != 1:
            instance_skeleton_data["version"] = instance_version

        # transfer specific families from original instance to new render
        for item in self.families_transfer:
            if item in instance.data.get("families", []):
                instance_skeleton_data["families"] += [item]

        # transfer specific properties from original instance based on
        # mapping dictionary `instance_transfer`
        for key, values in self.instance_transfer.items():
            if key in instance.data.get("families", []):
                for v in values:
                    instance_skeleton_data[v] = instance.data.get(v)

        # look into instance data if representations are not having any
        # which are having tag `publish_on_farm` and include them
        for repre in instance.data.get("representations", []):
            staging_dir = repre.get("stagingDir")
            if staging_dir:
                success, rootless_staging_dir = (
                    self.anatomy.find_root_template_from_path(
                        staging_dir
                    )
                )
                if success:
                    repre["stagingDir"] = rootless_staging_dir
                else:
                    self.log.warning((
                        "Could not find root path for remapping \"{}\"."
                        " This may cause issues on farm."
                    ).format(staging_dir))
                    repre["stagingDir"] = staging_dir

            if "publish_on_farm" in repre.get("tags"):
                # create representations attribute of not there
                if "representations" not in instance_skeleton_data.keys():
                    instance_skeleton_data["representations"] = []

                instance_skeleton_data["representations"].append(repre)

        instances = None
        assert data.get("expectedFiles"), ("Submission from old Pype version"
                                           " - missing expectedFiles")

        """
        if content of `expectedFiles` are dictionaries, we will handle
        it as list of AOVs, creating instance from every one of them.

        Example:
        --------

        expectedFiles = [
            {
                "beauty": [
                    "foo_v01.0001.exr",
                    "foo_v01.0002.exr"
                ],

                "Z": [
                    "boo_v01.0001.exr",
                    "boo_v01.0002.exr"
                ]
            }
        ]

        This will create instances for `beauty` and `Z` subset
        adding those files to their respective representations.

        If we've got only list of files, we collect all filesequences.
        More then one doesn't probably make sense, but we'll handle it
        like creating one instance with multiple representations.

        Example:
        --------

        expectedFiles = [
            "foo_v01.0001.exr",
            "foo_v01.0002.exr",
            "xxx_v01.0001.exr",
            "xxx_v01.0002.exr"
        ]

        This will result in one instance with two representations:
        `foo` and `xxx`
        """

        self.log.info(data.get("expectedFiles"))

        if isinstance(data.get("expectedFiles")[0], dict):
            # we cannot attach AOVs to other subsets as we consider every
            # AOV subset of its own.

            if len(data.get("attachTo")) > 0:
                assert len(data.get("expectedFiles")[0].keys()) == 1, (
                    "attaching multiple AOVs or renderable cameras to "
                    "subset is not supported")

            # create instances for every AOV we found in expected files.
            # note: this is done for every AOV and every render camere (if
            #       there are multiple renderable cameras in scene)
            instances = self._create_instances_for_aov(
                instance_skeleton_data,
                data.get("expectedFiles"))
            self.log.info("got {} instance{}".format(
                len(instances),
                "s" if len(instances) > 1 else ""))

        else:
            representations = self._get_representations(
                instance_skeleton_data,
                data.get("expectedFiles")
            )

            if "representations" not in instance_skeleton_data.keys():
                instance_skeleton_data["representations"] = []

            # add representation
            instance_skeleton_data["representations"] += representations
            instances = [instance_skeleton_data]

        # if we are attaching to other subsets, create copy of existing
        # instances, change data to match thats subset and replace
        # existing instances with modified data
        if instance.data.get("attachTo"):
            self.log.info("Attaching render to subset:")
            new_instances = []
            for at in instance.data.get("attachTo"):
                for i in instances:
                    new_i = copy(i)
                    new_i["version"] = at.get("version")
                    new_i["subset"] = at.get("subset")
                    new_i["append"] = True
                    new_i["families"].append(at.get("family"))
                    new_instances.append(new_i)
                    self.log.info("  - {} / v{}".format(
                        at.get("subset"), at.get("version")))
            instances = new_instances

        r''' SUBMiT PUBLiSH JOB 2 D34DLiN3
          ____
        '     '            .---.  .---. .--. .---. .--..--..--..--. .---.
        |     |   --= \   |  .  \/   _|/    \|  .  \  ||  ||   \  |/   _|
        | JOB |   --= /   |  |  ||  __|  ..  |  |  |  |;_ ||  \   ||  __|
        |     |           |____./ \.__|._||_.|___./|_____|||__|\__|\.___|
        ._____.

        '''

        render_job = None
        if instance.data.get("toBeRenderedOn") == "deadline":
            render_job = data.pop("deadlineSubmissionJob", None)
            submission_type = "deadline"

        if instance.data.get("toBeRenderedOn") == "muster":
            render_job = data.pop("musterSubmissionJob", None)
            submission_type = "muster"

        if not render_job and instance.data.get("tileRendering") is False:
            raise AssertionError(("Cannot continue without valid Deadline "
                                  "or Muster submission."))

        if not render_job:
            import getpass

            render_job = {}
            self.log.info("Faking job data ...")
            render_job["Props"] = {}
            # Render job doesn't exist because we do not have prior submission.
            # We still use data from it so lets fake it.
            #
            # Batch name reflect original scene name

            if instance.data.get("assemblySubmissionJobs"):
                render_job["Props"]["Batch"] = instance.data.get(
                    "jobBatchName")
            else:
                render_job["Props"]["Batch"] = os.path.splitext(
                    os.path.basename(context.data.get("currentFile")))[0]
            # User is deadline user
            render_job["Props"]["User"] = context.data.get(
                "deadlineUser", getpass.getuser())

            render_job["Props"]["Env"] = {
                "FTRACK_API_USER": os.environ.get("FTRACK_API_USER"),
                "FTRACK_API_KEY": os.environ.get("FTRACK_API_KEY"),
                "FTRACK_SERVER": os.environ.get("FTRACK_SERVER"),
            }

        if submission_type == "deadline":
            # get default deadline webservice url from deadline module
            self.deadline_url = instance.context.data["defaultDeadline"]
            # if custom one is set in instance, use that
            if instance.data.get("deadlineUrl"):
                self.deadline_url = instance.data.get("deadlineUrl")
            assert self.deadline_url, "Requires Deadline Webservice URL"

            self._submit_deadline_post_job(instance, render_job, instances)

        # publish job file
        publish_job = {
            "asset": asset,
            "frameStart": start,
            "frameEnd": end,
            "fps": context.data.get("fps", None),
            "source": source,
            "user": context.data["user"],
            "version": context.data["version"],  # this is workfile version
            "intent": context.data.get("intent"),
            "comment": context.data.get("comment"),
            "job": render_job or None,
            "session": api.Session.copy(),
            "instances": instances
        }

        # add audio to metadata file if available
        audio_file = context.data.get("audioFile")
        if audio_file and os.path.isfile(audio_file):
            publish_job.update({"audio": audio_file})

        # pass Ftrack credentials in case of Muster
        if submission_type == "muster":
            ftrack = {
                "FTRACK_API_USER": os.environ.get("FTRACK_API_USER"),
                "FTRACK_API_KEY": os.environ.get("FTRACK_API_KEY"),
                "FTRACK_SERVER": os.environ.get("FTRACK_SERVER"),
            }
            publish_job.update({"ftrack": ftrack})

        metadata_path, roothless_metadata_path = self._create_metadata_path(
            instance)

        self.log.info("Writing json file: {}".format(metadata_path))
        with open(metadata_path, "w") as f:
            json.dump(publish_job, f, indent=4, sort_keys=True)

    def _extend_frames(self, asset, subset, start, end):
        """Get latest version of asset nad update frame range.

        Based on minimum and maximuma values.

        Arguments:
            asset (str): asset name
            subset (str): subset name
            start (int): start frame
            end (int): end frame

        Returns:
            (int, int): upddate frame start/end

        """
        # Frame comparison
        prev_start = None
        prev_end = None

        version = openpype.api.get_latest_version(asset_name=asset,
                                                  subset_name=subset
                                                  )

        # Set prev start / end frames for comparison
        if not prev_start and not prev_end:
            prev_start = version["data"]["frameStart"]
            prev_end = version["data"]["frameEnd"]

        updated_start = min(start, prev_start)
        updated_end = max(end, prev_end)

        self.log.info(
            "Updating start / end frame : "
            "{} - {}".format(updated_start, updated_end)
        )

        return updated_start, updated_end

    def _get_publish_folder(self, anatomy, template_data,
                            asset, subset,
                            family='render', version=None):
        """
            Extracted logic to pre-calculate real publish folder, which is
            calculated in IntegrateNew inside of Deadline process.
            This should match logic in:
                'collect_anatomy_instance_data' - to
                    get correct anatomy, family, version for subset and
                'collect_resources_path'
                    get publish_path

        Args:
            anatomy (pype.lib.anatomy.Anatomy):
            template_data (dict): pre-calculated collected data for process
            asset (string): asset name
            subset (string): subset name (actually group name of subset)
            family (string): for current deadline process it's always 'render'
                TODO - for generic use family needs to be dynamically
                    calculated like IntegrateNew does
            version (int): override version from instance if exists

        Returns:
            (string): publish folder where rendered and published files will
                be stored
                based on 'publish' template
        """
        if not version:
            version = openpype.api.get_latest_version(asset, subset)
            if version:
                version = int(version["name"]) + 1
            else:
                version = 1

        template_data["subset"] = subset
        template_data["family"] = "render"
        template_data["version"] = version

        anatomy_filled = anatomy.format(template_data)

        if "folder" in anatomy.templates["render"]:
            publish_folder = anatomy_filled["render"]["folder"]
        else:
            # solve deprecated situation when `folder` key is not underneath
            # `publish` anatomy
            project_name = api.Session["AVALON_PROJECT"]
            self.log.warning((
                "Deprecation warning: Anatomy does not have set `folder`"
                " key underneath `publish` (in global of for project `{}`)."
            ).format(project_name))

            file_path = anatomy_filled["render"]["path"]
            # Directory
            publish_folder = os.path.dirname(file_path)

        return publish_folder<|MERGE_RESOLUTION|>--- conflicted
+++ resolved
@@ -458,7 +458,7 @@
             aov_patterns = self.aov_filter
             preview = match_aov_pattern(app, aov_patterns, render_file_name)
 
-            # toggle preview on if multipart is on                  
+            # toggle preview on if multipart is on
             if instance_data.get("multipartExr"):
                 preview = True
 
@@ -530,40 +530,21 @@
         for collection in collections:
             ext = collection.tail.lstrip(".")
             preview = False
-<<<<<<< HEAD
-            render_file_name = list(collection[0])
-            app = os.environ.get("AVALON_APP", "")
-            aov_patterns = self.aov_filter
-            # if filtered aov name is found in filename, toggle it for
-            # preview video rendering
-            preview = match_aov_pattern(app, aov_patterns, render_file_name)
-            # toggle preview on if multipart is on
-            if instance.get("multipartExr", False):
-                preview = True
-=======
             # TODO 'useSequenceForReview' is temporary solution which does
             #   not work for 100% of cases. We must be able to tell what
             #   expected files contains more explicitly and from what
             #   should be review made.
             # - "review" tag is never added when is set to 'False'
             if instance["useSequenceForReview"]:
+                render_file_name = list(collection[0])
+                app = os.environ.get("AVALON_APP", "")
+                aov_patterns = self.aov_filter
                 # if filtered aov name is found in filename, toggle it for
                 # preview video rendering
-                for app in self.aov_filter.keys():
-                    if os.environ.get("AVALON_APP", "") == app:
-                        # iteratre all aov filters
-                        for aov in self.aov_filter[app]:
-                            if re.match(
-                                aov,
-                                list(collection)[0]
-                            ):
-                                preview = True
-                                break
-
+                preview = match_aov_pattern(app, aov_patterns, render_file_name)
                 # toggle preview on if multipart is on
                 if instance.get("multipartExr", False):
                     preview = True
->>>>>>> 6e05a3af
 
             staging = os.path.dirname(list(collection)[0])
             success, rootless_staging_dir = (
