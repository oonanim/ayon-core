import pyblish.api

from openpype.pipeline import (
    PublishXmlValidationError,
    OptionalPyblishPluginMixin
)
from openpype.modules.deadline.deadline_module import DeadlineModule


class ValidateDeadlinePools(OptionalPyblishPluginMixin,
                            pyblish.api.InstancePlugin):
    """Validate primaryPool and secondaryPool on instance.

    Values are on instance based on value insertion when Creating instance or
    by Settings in CollectDeadlinePools.
    """

    label = "Validate Deadline Pools"
    order = pyblish.api.ValidatorOrder
    families = ["rendering",
                "render.farm",
                "render.frames_farm",
                "renderFarm",
                "renderlayer",
                "maxrender"]
    optional = True

    # cache
    pools_per_url = {}

    def process(self, instance):
        if not self.is_active(instance.data):
            return

        if not instance.data.get("farm"):
            self.log.debug("Skipping local instance.")
            return

<<<<<<< HEAD
        # get default deadline webservice url from deadline module
        deadline_url = instance.context.data["defaultDeadline"]
        self.log.debug("deadline_url::{}".format(deadline_url))
        pools = DeadlineModule.get_deadline_pools(deadline_url, log=self.log)
        self.log.debug("pools::{}".format(pools))

        formatting_data = {
            "pools_str": ",".join(pools)
        }
=======
        deadline_url = self.get_deadline_url(instance)
        pools = self.get_pools(deadline_url)
>>>>>>> e426aca7

        invalid_pools = {}
        primary_pool = instance.data.get("primaryPool")
        if primary_pool and primary_pool not in pools:
            invalid_pools["primary"] = primary_pool

        secondary_pool = instance.data.get("secondaryPool")
        if secondary_pool and secondary_pool not in pools:
            invalid_pools["secondary"] = secondary_pool

        if invalid_pools:
            message = "\n".join(
                "{} pool '{}' not available on Deadline".format(key.title(),
                                                                pool)
                for key, pool in invalid_pools.items()
            )
            raise PublishXmlValidationError(
                plugin=self,
                message=message,
                formatting_data={"pools_str": ", ".join(pools)}
            )

    def get_deadline_url(self, instance):
        # get default deadline webservice url from deadline module
        deadline_url = instance.context.data["defaultDeadline"]
        if instance.data.get("deadlineUrl"):
            # if custom one is set in instance, use that
            deadline_url = instance.data.get("deadlineUrl")
        return deadline_url

    def get_pools(self, deadline_url):
        if deadline_url not in self.pools_per_url:
            self.log.debug(
                "Querying available pools for Deadline url: {}".format(
                    deadline_url)
            )
            pools = DeadlineModule.get_deadline_pools(deadline_url,
                                                      log=self.log)
            self.log.info("Available pools: {}".format(pools))
            self.pools_per_url[deadline_url] = pools

        return self.pools_per_url[deadline_url]<|MERGE_RESOLUTION|>--- conflicted
+++ resolved
@@ -36,20 +36,8 @@
             self.log.debug("Skipping local instance.")
             return
 
-<<<<<<< HEAD
-        # get default deadline webservice url from deadline module
-        deadline_url = instance.context.data["defaultDeadline"]
-        self.log.debug("deadline_url::{}".format(deadline_url))
-        pools = DeadlineModule.get_deadline_pools(deadline_url, log=self.log)
-        self.log.debug("pools::{}".format(pools))
-
-        formatting_data = {
-            "pools_str": ",".join(pools)
-        }
-=======
         deadline_url = self.get_deadline_url(instance)
         pools = self.get_pools(deadline_url)
->>>>>>> e426aca7
 
         invalid_pools = {}
         primary_pool = instance.data.get("primaryPool")
