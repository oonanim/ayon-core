import os
import pyblish.api
import openpype.api as pype


class CollectSceneVersion(pyblish.api.ContextPlugin):
    """Finds version in the filename or passes the one found in the context
        Arguments:
        version (int, optional): version number of the publish
    """

    order = pyblish.api.CollectorOrder
    label = 'Collect Version'
    hosts = [
        "aftereffects",
        "blender",
        "celaction",
        "fusion",
        "harmony",
        "hiero",
        "houdini",
        "maya",
        "nuke",
        "photoshop",
        "resolve",
        "tvpaint"
    ]

    def process(self, context):
<<<<<<< HEAD
        if "standalonepublisher" in context.data.get("host", []):
            return

        if "unreal" in pyblish.api.registered_hosts() or \
                "webpublisher" in pyblish.api.registered_hosts():
            return

=======
>>>>>>> 23e5bd14
        assert context.data.get('currentFile'), "Cannot get current file"
        filename = os.path.basename(context.data.get('currentFile'))

        if '<shell>' in filename:
            return

        version = pype.get_version_from_path(filename)
        assert version, "Cannot determine version"

        rootVersion = int(version)
        context.data['version'] = rootVersion
        self.log.info("{}".format(type(rootVersion)))
        self.log.info('Scene Version: %s' % context.data.get('version'))<|MERGE_RESOLUTION|>--- conflicted
+++ resolved
@@ -27,16 +27,6 @@
     ]
 
     def process(self, context):
-<<<<<<< HEAD
-        if "standalonepublisher" in context.data.get("host", []):
-            return
-
-        if "unreal" in pyblish.api.registered_hosts() or \
-                "webpublisher" in pyblish.api.registered_hosts():
-            return
-
-=======
->>>>>>> 23e5bd14
         assert context.data.get('currentFile'), "Cannot get current file"
         filename = os.path.basename(context.data.get('currentFile'))
 
