# -*- coding: utf-8 -*-
try:
    import commonmark
except Exception:
    commonmark = None

from Qt import QtWidgets, QtCore, QtGui

from openpype.tools.utils import BaseClickableFrame
from .widgets import (
    IconValuePixmapLabel
)
from ..constants import (
    INSTANCE_ID_ROLE
)


class ValidationErrorInstanceList(QtWidgets.QListView):
    """List of publish instances that caused a validation error.

    Instances are collected per plugin's validation error title.
    """
    def __init__(self, *args, **kwargs):
        super(ValidationErrorInstanceList, self).__init__(*args, **kwargs)

        self.setObjectName("ValidationErrorInstanceList")

        self.setHorizontalScrollBarPolicy(QtCore.Qt.ScrollBarAlwaysOff)
        self.setSelectionMode(QtWidgets.QListView.ExtendedSelection)

    def minimumSizeHint(self):
        return self.sizeHint()

    def sizeHint(self):
        result = super(ValidationErrorInstanceList, self).sizeHint()
        row_count = self.model().rowCount()
        height = 0
        if row_count > 0:
            height = self.sizeHintForRow(0) * row_count
        result.setHeight(height)
        return result


class ValidationErrorTitleWidget(QtWidgets.QWidget):
    """Title of validation error.

    Widget is used as radio button so requires clickable functionality and
    changing style on selection/deselection.

    Has toggle button to show/hide instances on which validation error happened
    if there is a list (Valdation error may happen on context).
    """
    selected = QtCore.Signal(int)
    instance_changed = QtCore.Signal(int)

    def __init__(self, index, error_info, parent):
        super(ValidationErrorTitleWidget, self).__init__(parent)

        self._index = index
        self._error_info = error_info
        self._selected = False

        title_frame = BaseClickableFrame(self)
        title_frame.setObjectName("ValidationErrorTitleFrame")
        title_frame._mouse_release_callback = self._mouse_release_callback

        toggle_instance_btn = QtWidgets.QToolButton(title_frame)
        toggle_instance_btn.setObjectName("ArrowBtn")
        toggle_instance_btn.setArrowType(QtCore.Qt.RightArrow)
        toggle_instance_btn.setMaximumWidth(14)

        label_widget = QtWidgets.QLabel(error_info["title"], title_frame)

        title_frame_layout = QtWidgets.QHBoxLayout(title_frame)
        title_frame_layout.addWidget(toggle_instance_btn)
        title_frame_layout.addWidget(label_widget)

        instances_model = QtGui.QStandardItemModel()
        error_info = error_info["error_info"]

        help_text_by_instance_id = {}
        context_validation = False
        if (
            not error_info
            or (len(error_info) == 1 and error_info[0][0] is None)
        ):
            context_validation = True
            toggle_instance_btn.setArrowType(QtCore.Qt.NoArrow)
            description = self._prepare_description(error_info[0][1])
            help_text_by_instance_id[None] = description
        else:
            items = []
            for instance, exception in error_info:
                label = instance.data.get("label") or instance.data.get("name")
                item = QtGui.QStandardItem(label)
                item.setFlags(
                    QtCore.Qt.ItemIsEnabled | QtCore.Qt.ItemIsSelectable
                )
                item.setData(label, QtCore.Qt.ToolTipRole)
                item.setData(instance.id, INSTANCE_ID_ROLE)
                items.append(item)
                description = self._prepare_description(exception)
                help_text_by_instance_id[instance.id] = description

            instances_model.invisibleRootItem().appendRows(items)

        instances_view = ValidationErrorInstanceList(self)
        instances_view.setModel(instances_model)
        instances_view.setVisible(False)

        self.setLayoutDirection(QtCore.Qt.LeftToRight)

        view_layout = QtWidgets.QHBoxLayout()
        view_layout.setContentsMargins(0, 0, 0, 0)
        view_layout.setSpacing(0)
        view_layout.addSpacing(14)
        view_layout.addWidget(instances_view)

        layout = QtWidgets.QVBoxLayout(self)
        layout.setSpacing(0)
        layout.setContentsMargins(0, 0, 0, 0)
        layout.addWidget(title_frame)
        layout.addLayout(view_layout)

        if not context_validation:
            toggle_instance_btn.clicked.connect(self._on_toggle_btn_click)

        instances_view.selectionModel().selectionChanged.connect(
            self._on_seleciton_change
        )

        self._title_frame = title_frame

        self._toggle_instance_btn = toggle_instance_btn

        self._view_layout = view_layout

        self._instances_model = instances_model
        self._instances_view = instances_view

        self._context_validation = context_validation
        self._help_text_by_instance_id = help_text_by_instance_id

    def sizeHint(self):
        result = super().sizeHint()
        expected_width = 0
        for idx in range(self._view_layout.count()):
            expected_width += self._view_layout.itemAt(idx).sizeHint().width()

        if expected_width < 200:
            expected_width = 200

        if result.width() < expected_width:
            result.setWidth(expected_width)
        return result

    def minimumSizeHint(self):
        return self.sizeHint()

    def _prepare_description(self, exception):
        dsc = exception.description
        detail = exception.detail
        if detail:
            dsc += "<br/><br/>{}".format(detail)

        description = dsc
        if commonmark:
            description = commonmark.commonmark(dsc)
        return description

    def _mouse_release_callback(self):
        """Mark this widget as selected on click."""
        self.set_selected(True)

    def current_desctiption_text(self):
        if self._context_validation:
            return self._help_text_by_instance_id[None]
        index = self._instances_view.currentIndex()
        # TODO make sure instance is selected
        if not index.isValid():
            index = self._instances_model.index(0, 0)

        indence_id = index.data(INSTANCE_ID_ROLE)
        return self._help_text_by_instance_id[indence_id]

    @property
    def is_selected(self):
        """Is widget marked a selected"""
        return self._selected

    @property
    def index(self):
        """Widget's index set by parent."""
        return self._index

    def set_index(self, index):
        """Set index of widget (called by parent)."""
        self._index = index

    def _change_style_property(self, selected):
        """Change style of widget based on selection."""
        value = "1" if selected else ""
        self._title_frame.setProperty("selected", value)
        self._title_frame.style().polish(self._title_frame)

    def current_desctiption_text(self):
        if self._context_validation:
            return self._help_text_by_instance_id[None]
        index = self._instances_view.currentIndex()
        # TODO make sure instance is selected
        if not index.isValid():
            index = self._instances_model.index(0, 0)

        indence_id = index.data(INSTANCE_ID_ROLE)
        return self._help_text_by_instance_id[indence_id]

    def set_selected(self, selected=None):
        """Change selected state of widget."""
        if selected is None:
            selected = not self._selected

        elif selected == self._selected:
            return

        self._selected = selected
        self._change_style_property(selected)
        if selected:
            self.selected.emit(self._index)

    def _on_toggle_btn_click(self):
        """Show/hide instances list."""
        new_visible = not self._instances_view.isVisible()
        self._instances_view.setVisible(new_visible)
        if new_visible:
            self._toggle_instance_btn.setArrowType(QtCore.Qt.DownArrow)
        else:
            self._toggle_instance_btn.setArrowType(QtCore.Qt.RightArrow)

    def _on_seleciton_change(self):
        self.instance_changed.emit(self._index)
<<<<<<< HEAD

=======
>>>>>>> 00451655


class ActionButton(BaseClickableFrame):
    """Plugin's action callback button.

    Action may have label or icon or both.
    """
    action_clicked = QtCore.Signal(str)

    def __init__(self, action, parent):
        super(ActionButton, self).__init__(parent)

        self.setObjectName("ValidationActionButton")

        self.action = action

        action_label = action.label or action.__name__
        action_icon = getattr(action, "icon", None)
        label_widget = QtWidgets.QLabel(action_label, self)
        icon_label = None
        if action_icon:
            icon_label = IconValuePixmapLabel(action_icon, self)

        layout = QtWidgets.QHBoxLayout(self)
        layout.setContentsMargins(5, 0, 5, 0)
        layout.addWidget(label_widget, 1)
<<<<<<< HEAD
        if icon_label is not None:
=======
        if icon_label:
>>>>>>> 00451655
            layout.addWidget(icon_label, 0)

        self.setSizePolicy(
            QtWidgets.QSizePolicy.Minimum,
            self.sizePolicy().verticalPolicy()
        )

    def _mouse_release_callback(self):
        self.action_clicked.emit(self.action.id)


class ValidateActionsWidget(QtWidgets.QFrame):
    """Wrapper widget for plugin actions.

    Change actions based on selected validation error.
    """
    def __init__(self, controller, parent):
        super(ValidateActionsWidget, self).__init__(parent)

        self.setAttribute(QtCore.Qt.WA_TranslucentBackground)

        content_widget = QtWidgets.QWidget(self)
        content_layout = QtWidgets.QVBoxLayout(content_widget)

        layout = QtWidgets.QHBoxLayout(self)
        layout.setContentsMargins(0, 0, 0, 0)
        layout.addWidget(content_widget)

        self.controller = controller
        self._content_widget = content_widget
        self._content_layout = content_layout
        self._plugin = None
        self._actions_mapping = {}

    def clear(self):
        """Remove actions from widget."""
        while self._content_layout.count():
            item = self._content_layout.takeAt(0)
            widget = item.widget()
            if widget:
                widget.setVisible(False)
                widget.deleteLater()
        self._actions_mapping = {}

    def set_plugin(self, plugin):
        """Set selected plugin and show it's actions.

        Clears current actions from widget and recreate them from the plugin.
        """
        self.clear()
        self._plugin = plugin
        if not plugin:
            self.setVisible(False)
            return

        actions = getattr(plugin, "actions", [])
        for action in actions:
            if not action.active:
                continue

            if action.on not in ("failed", "all"):
                continue

            self._actions_mapping[action.id] = action

            action_btn = ActionButton(action, self._content_widget)
            action_btn.action_clicked.connect(self._on_action_click)
            self._content_layout.addWidget(action_btn)

        if self._content_layout.count() > 0:
            self.setVisible(True)
            self._content_layout.addStretch(1)
        else:
            self.setVisible(False)

    def _on_action_click(self, action_id):
        action = self._actions_mapping[action_id]
        self.controller.run_action(self._plugin, action)


class VerticallScrollArea(QtWidgets.QScrollArea):
    """Scroll area for validation error titles.

    The biggest difference is that the scroll area has scroll bar on left side
    and resize of content will also resize scrollarea itself.

    Resize if deferred by 100ms because at the moment of resize are not yet
    propagated sizes and visibility of scroll bars.
    """
    def __init__(self, *args, **kwargs):
        super(VerticallScrollArea, self).__init__(*args, **kwargs)

        self.setHorizontalScrollBarPolicy(QtCore.Qt.ScrollBarAlwaysOff)
        self.setVerticalScrollBarPolicy(QtCore.Qt.ScrollBarAsNeeded)
        self.setLayoutDirection(QtCore.Qt.RightToLeft)

        self.setAttribute(QtCore.Qt.WA_TranslucentBackground)
        # Background of scrollbar will be transparent
        scrollbar_bg = self.verticalScrollBar().parent()
        if scrollbar_bg:
            scrollbar_bg.setAttribute(QtCore.Qt.WA_TranslucentBackground)
        self.setViewportMargins(0, 0, 0, 0)

        self.verticalScrollBar().installEventFilter(self)

        # Timer with 100ms offset after changing size
        size_changed_timer = QtCore.QTimer()
        size_changed_timer.setInterval(100)
        size_changed_timer.setSingleShot(True)

        size_changed_timer.timeout.connect(self._on_timer_timeout)
        self._size_changed_timer = size_changed_timer

    def setVerticalScrollBar(self, widget):
        old_widget = self.verticalScrollBar()
        if old_widget:
            old_widget.removeEventFilter(self)

        super(VerticallScrollArea, self).setVerticalScrollBar(widget)
        if widget:
            widget.installEventFilter(self)

    def setWidget(self, widget):
        old_widget = self.widget()
        if old_widget:
            old_widget.removeEventFilter(self)

        super(VerticallScrollArea, self).setWidget(widget)
        if widget:
            widget.installEventFilter(self)

    def _on_timer_timeout(self):
        width = self.widget().width()
        if self.verticalScrollBar().isVisible():
            width += self.verticalScrollBar().width()
        self.setMinimumWidth(width)

    def eventFilter(self, obj, event):
        if (
            event.type() == QtCore.QEvent.Resize
            and (obj is self.widget() or obj is self.verticalScrollBar())
        ):
            self._size_changed_timer.start()
        return super(VerticallScrollArea, self).eventFilter(obj, event)


class ValidationsWidget(QtWidgets.QWidget):
    """Widgets showing validation error.

    This widget is shown if validation error/s happened during validation part.

    Shows validation error titles with instances on which happened and
    validation error detail with possible actions (repair).

    ┌──────┬────────────────┬───────┐
    │titles│                │actions│
    │      │                │       │
    │      │  Error detail  │       │
    │      │                │       │
    │      │                │       │
    ├──────┴────────────────┴───────┤
    │         Publish buttons       │
    └───────────────────────────────┘
    """
    def __init__(self, controller, parent):
        super(ValidationsWidget, self).__init__(parent)

        self.setAttribute(QtCore.Qt.WA_TranslucentBackground)

        errors_scroll = VerticallScrollArea(self)
        errors_scroll.setWidgetResizable(True)

        errors_widget = QtWidgets.QWidget(errors_scroll)
        errors_widget.setAttribute(QtCore.Qt.WA_TranslucentBackground)
        errors_layout = QtWidgets.QVBoxLayout(errors_widget)
        errors_layout.setContentsMargins(0, 0, 0, 0)

        errors_scroll.setWidget(errors_widget)

        error_details_frame = QtWidgets.QFrame(self)
        error_details_input = QtWidgets.QTextEdit(error_details_frame)
        error_details_input.setObjectName("InfoText")
        error_details_input.setTextInteractionFlags(
            QtCore.Qt.TextBrowserInteraction
        )

        actions_widget = ValidateActionsWidget(controller, self)
        actions_widget.setMinimumWidth(140)

        error_details_layout = QtWidgets.QHBoxLayout(error_details_frame)
        error_details_layout.addWidget(error_details_input, 1)
        error_details_layout.addWidget(actions_widget, 0)

        content_layout = QtWidgets.QHBoxLayout()
        content_layout.setSpacing(0)
        content_layout.setContentsMargins(0, 0, 0, 0)

        content_layout.addWidget(errors_scroll, 0)
        content_layout.addWidget(error_details_frame, 1)

        top_label = QtWidgets.QLabel("Publish validation report", self)
        top_label.setObjectName("PublishInfoMainLabel")
        top_label.setAlignment(QtCore.Qt.AlignCenter)

        layout = QtWidgets.QVBoxLayout(self)
        layout.setContentsMargins(0, 0, 0, 0)
        layout.addWidget(top_label)
        layout.addLayout(content_layout)

        self._top_label = top_label
        self._errors_widget = errors_widget
        self._errors_layout = errors_layout
        self._error_details_frame = error_details_frame
        self._error_details_input = error_details_input
        self._actions_widget = actions_widget

        self._title_widgets = {}
        self._error_info = {}
        self._previous_select = None

    def clear(self):
        """Delete all dynamic widgets and hide all wrappers."""
        self._title_widgets = {}
        self._error_info = {}
        self._previous_select = None
        while self._errors_layout.count():
            item = self._errors_layout.takeAt(0)
            widget = item.widget()
            if widget:
                widget.deleteLater()

        self._top_label.setVisible(False)
        self._error_details_frame.setVisible(False)
        self._errors_widget.setVisible(False)
        self._actions_widget.setVisible(False)

    def set_errors(self, errors):
        """Set errors into context and created titles."""
        self.clear()
        if not errors:
            return

        self._top_label.setVisible(True)
        self._error_details_frame.setVisible(True)
        self._errors_widget.setVisible(True)

        errors_by_title = []
        for plugin_info in errors:
            titles = []
            error_info_by_title = {}

            for error_info in plugin_info["errors"]:
                exception = error_info["exception"]
                title = exception.title
                if title not in titles:
                    titles.append(title)
                    error_info_by_title[title] = []
                error_info_by_title[title].append(
                    (error_info["instance"], exception)
                )

            for title in titles:
                errors_by_title.append({
                    "plugin": plugin_info["plugin"],
                    "error_info": error_info_by_title[title],
                    "title": title
                })

        for idx, item in enumerate(errors_by_title):
            widget = ValidationErrorTitleWidget(idx, item, self)
            widget.selected.connect(self._on_select)
            widget.instance_changed.connect(self._on_instance_change)
            self._errors_layout.addWidget(widget)
            self._title_widgets[idx] = widget
            self._error_info[idx] = item

        self._errors_layout.addStretch(1)

        if self._title_widgets:
            self._title_widgets[0].set_selected(True)

        self.updateGeometry()

    def _on_select(self, index):
        if self._previous_select:
            if self._previous_select.index == index:
                return
            self._previous_select.set_selected(False)

        self._previous_select = self._title_widgets[index]

        error_item = self._error_info[index]
        self._actions_widget.set_plugin(error_item["plugin"])

        self._update_description()

    def _on_instance_change(self, index):
        if self._previous_select and self._previous_select.index != index:
            return
        self._update_description()

<<<<<<< HEAD
    def _update_description(self):
        description = self._previous_select.current_desctiption_text()
        if commonmark:
            self._error_details_input.setHtml(description)
=======
        self._actions_widget.set_plugin(error_item["plugin"])

        self._update_description()

    def _on_instance_change(self, index):
        if self._previous_select and self._previous_select.index != index:
            return
        self._update_description()

    def _update_description(self):
        description = self._previous_select.current_desctiption_text()
        if commonmark:
            html = commonmark.commonmark(description)
            self._error_details_input.setHtml(html)
>>>>>>> 00451655
        else:
            self._error_details_input.setMarkdown(description)<|MERGE_RESOLUTION|>--- conflicted
+++ resolved
@@ -238,10 +238,6 @@
 
     def _on_seleciton_change(self):
         self.instance_changed.emit(self._index)
-<<<<<<< HEAD
-
-=======
->>>>>>> 00451655
 
 
 class ActionButton(BaseClickableFrame):
@@ -268,11 +264,7 @@
         layout = QtWidgets.QHBoxLayout(self)
         layout.setContentsMargins(5, 0, 5, 0)
         layout.addWidget(label_widget, 1)
-<<<<<<< HEAD
-        if icon_label is not None:
-=======
         if icon_label:
->>>>>>> 00451655
             layout.addWidget(icon_label, 0)
 
         self.setSizePolicy(
@@ -569,17 +561,6 @@
 
         self._update_description()
 
-    def _on_instance_change(self, index):
-        if self._previous_select and self._previous_select.index != index:
-            return
-        self._update_description()
-
-<<<<<<< HEAD
-    def _update_description(self):
-        description = self._previous_select.current_desctiption_text()
-        if commonmark:
-            self._error_details_input.setHtml(description)
-=======
         self._actions_widget.set_plugin(error_item["plugin"])
 
         self._update_description()
@@ -594,6 +575,5 @@
         if commonmark:
             html = commonmark.commonmark(description)
             self._error_details_input.setHtml(html)
->>>>>>> 00451655
         else:
             self._error_details_input.setMarkdown(description)