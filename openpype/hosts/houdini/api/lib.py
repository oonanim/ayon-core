--- conflicted
+++ resolved
@@ -657,7 +657,104 @@
     }
 
 
-<<<<<<< HEAD
+def get_obj_node_output(obj_node):
+    """Find output node.
+
+    If the node has any output node return the
+    output node with the minimum `outputidx`.
+    When no output is present return the node
+    with the display flag set. If no output node is
+    detected then None is returned.
+
+    Arguments:
+        node (hou.Node): The node to retrieve a single
+            the output node for.
+
+    Returns:
+        Optional[hou.Node]: The child output node.
+
+    """
+
+    outputs = obj_node.subnetOutputs()
+    if not outputs:
+        return
+
+    elif len(outputs) == 1:
+        return outputs[0]
+
+    else:
+        return min(outputs,
+                   key=lambda node: node.evalParm('outputidx'))
+
+
+def get_output_children(output_node, include_sops=True):
+    """Recursively return a list of all output nodes
+    contained in this node including this node.
+
+    It works in a similar manner to output_node.allNodes().
+    """
+    out_list = [output_node]
+
+    if output_node.childTypeCategory() == hou.objNodeTypeCategory():
+        for child in output_node.children():
+            out_list += get_output_children(child, include_sops=include_sops)
+
+    elif include_sops and \
+            output_node.childTypeCategory() == hou.sopNodeTypeCategory():
+        out = get_obj_node_output(output_node)
+        if out:
+            out_list += [out]
+
+    return out_list
+
+
+def get_resolution_from_doc(doc):
+    """Get resolution from the given asset document. """
+
+    if not doc or "data" not in doc:
+        print("Entered document is not valid. \"{}\"".format(str(doc)))
+        return None
+
+    resolution_width = doc["data"].get("resolutionWidth")
+    resolution_height = doc["data"].get("resolutionHeight")
+
+    # Make sure both width and height are set
+    if resolution_width is None or resolution_height is None:
+        print("No resolution information found for \"{}\"".format(doc["name"]))
+        return None
+
+    return int(resolution_width), int(resolution_height)
+
+
+def set_camera_resolution(camera, asset_doc=None):
+    """Apply resolution to camera from asset document of the publish"""
+
+    if not asset_doc:
+        asset_doc = get_current_project_asset()
+
+    resolution = get_resolution_from_doc(asset_doc)
+
+    if resolution:
+        print("Setting camera resolution: {} -> {}x{}".format(
+            camera.name(), resolution[0], resolution[1]
+        ))
+        camera.parm("resx").set(resolution[0])
+        camera.parm("resy").set(resolution[1])
+
+
+def get_camera_from_container(container):
+    """Get camera from container node. """
+
+    cameras = container.recursiveGlob(
+        "*",
+        filter=hou.nodeTypeFilter.ObjCamera,
+        include_subnets=False
+    )
+
+    assert len(cameras) == 1, "Camera instance must have only one camera"
+    return cameras[0]
+
+
 def publisher_show_and_publish(comment=""):
     """Open publisher window and trigger publishing action."""
 
@@ -721,102 +818,4 @@
 
     template = node.parmTemplateGroup()
     template.insertBefore((0,), button_parm)
-    node.setParmTemplateGroup(template)
-=======
-def get_obj_node_output(obj_node):
-    """Find output node.
-
-    If the node has any output node return the
-    output node with the minimum `outputidx`.
-    When no output is present return the node
-    with the display flag set. If no output node is
-    detected then None is returned.
-
-    Arguments:
-        node (hou.Node): The node to retrieve a single
-            the output node for.
-
-    Returns:
-        Optional[hou.Node]: The child output node.
-
-    """
-
-    outputs = obj_node.subnetOutputs()
-    if not outputs:
-        return
-
-    elif len(outputs) == 1:
-        return outputs[0]
-
-    else:
-        return min(outputs,
-                   key=lambda node: node.evalParm('outputidx'))
-
-
-def get_output_children(output_node, include_sops=True):
-    """Recursively return a list of all output nodes
-    contained in this node including this node.
-
-    It works in a similar manner to output_node.allNodes().
-    """
-    out_list = [output_node]
-
-    if output_node.childTypeCategory() == hou.objNodeTypeCategory():
-        for child in output_node.children():
-            out_list += get_output_children(child, include_sops=include_sops)
-
-    elif include_sops and \
-            output_node.childTypeCategory() == hou.sopNodeTypeCategory():
-        out = get_obj_node_output(output_node)
-        if out:
-            out_list += [out]
-
-    return out_list
-
-
-def get_resolution_from_doc(doc):
-    """Get resolution from the given asset document. """
-
-    if not doc or "data" not in doc:
-        print("Entered document is not valid. \"{}\"".format(str(doc)))
-        return None
-
-    resolution_width = doc["data"].get("resolutionWidth")
-    resolution_height = doc["data"].get("resolutionHeight")
-
-    # Make sure both width and height are set
-    if resolution_width is None or resolution_height is None:
-        print("No resolution information found for \"{}\"".format(doc["name"]))
-        return None
-
-    return int(resolution_width), int(resolution_height)
-
-
-def set_camera_resolution(camera, asset_doc=None):
-    """Apply resolution to camera from asset document of the publish"""
-
-    if not asset_doc:
-        asset_doc = get_current_project_asset()
-
-    resolution = get_resolution_from_doc(asset_doc)
-
-    if resolution:
-        print("Setting camera resolution: {} -> {}x{}".format(
-            camera.name(), resolution[0], resolution[1]
-        ))
-        camera.parm("resx").set(resolution[0])
-        camera.parm("resy").set(resolution[1])
-
-
-def get_camera_from_container(container):
-    """Get camera from container node. """
-
-    cameras = container.recursiveGlob(
-        "*",
-        filter=hou.nodeTypeFilter.ObjCamera,
-        include_subnets=False
-    )
-
-    assert len(cameras) == 1, "Camera instance must have only one camera"
-    return cameras[0]
->>>>>>> 96248870
+    node.setParmTemplateGroup(template)