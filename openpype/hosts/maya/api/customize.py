"""A set of commands that install overrides to Maya's UI"""

import os
import logging

from functools import partial

import maya.cmds as cmds
import maya.mel as mel

from openpype.api import resources
from openpype.tools.utils import host_tools
from .lib import get_main_window

log = logging.getLogger(__name__)

COMPONENT_MASK_ORIGINAL = {}


def override_component_mask_commands():
    """Override component mask ctrl+click behavior.

    This implements special behavior for Maya's component
    mask menu items where a ctrl+click will instantly make
    it an isolated behavior disabling all others.

    Tested in Maya 2016 and 2018

    """
    log.info("Installing override_component_mask_commands..")

    # Get all object mask buttons
    buttons = cmds.formLayout("objectMaskIcons",
                              query=True,
                              childArray=True)
    # Skip the triangle list item
    buttons = [btn for btn in buttons if btn != "objPickMenuLayout"]

    def on_changed_callback(raw_command, state):
        """New callback"""

        # If "control" is held force the toggled one to on and
        # toggle the others based on whether any of the buttons
        # was remaining active after the toggle, if not then
        # enable all
        if cmds.getModifiers() == 4:  # = CTRL
            state = True
            active = [cmds.iconTextCheckBox(btn, query=True, value=True)
                      for btn in buttons]
            if any(active):
                cmds.selectType(allObjects=False)
            else:
                cmds.selectType(allObjects=True)

        # Replace #1 with the current button state
        cmd = raw_command.replace(" #1", " {}".format(int(state)))
        mel.eval(cmd)

    for btn in buttons:

        # Store a reference to the original command so that if
        # we rerun this override command it doesn't recursively
        # try to implement the fix. (This also allows us to
        # "uninstall" the behavior later)
        if btn not in COMPONENT_MASK_ORIGINAL:
            original = cmds.iconTextCheckBox(btn, query=True, cc=True)
            COMPONENT_MASK_ORIGINAL[btn] = original

        # Assign the special callback
        original = COMPONENT_MASK_ORIGINAL[btn]
        new_fn = partial(on_changed_callback, original)
        cmds.iconTextCheckBox(btn, edit=True, cc=new_fn)


def override_toolbox_ui():
    """Add custom buttons in Toolbox as replacement for Maya web help icon."""
    icons = resources.get_resource("icons")
    parent_widget = get_main_window()

    # Ensure the maya web icon on toolbox exists
    button_names = [
        # Maya 2022.1+ with maya.cmds.iconTextStaticLabel
        "ToolBox|MainToolboxLayout|mayaHomeToolboxButton",
        # Older with maya.cmds.iconTextButton
        "ToolBox|MainToolboxLayout|mayaWebButton"
    ]
    for name in button_names:
        if cmds.control(name, query=True, exists=True):
            web_button = name
            break
    else:
        # Button does not exist
        log.warning("Can't find Maya Home/Web button to override toolbox ui..")
        return

    cmds.control(web_button, edit=True, visible=False)

    # real = 32, but 36 with padding - according to toolbox mel script
    icon_size = 36
    parent = web_button.rsplit("|", 1)[0]

    # Ensure the parent is a formLayout
    if not cmds.objectTypeUI(parent) == "formLayout":
        return

    # Create our controls
    controls = []
<<<<<<< HEAD
    look_assigner = None
    try:
        look_assigner = host_tools.get_tool_by_name(
            "lookassigner",
            parent=pipeline._parent
        )
    except Exception:
        log.warning("Couldn't create Look assigner window.", exc_info=True)

    if look_assigner is not None:
        controls.append(
            cmds.iconTextButton(
                "pype_toolbox_lookmanager",
                annotation="Look Manager",
                label="Look Manager",
                image=os.path.join(icons, "lookmanager.png"),
                command=host_tools.show_look_assigner,
                bgc=background_color,
                width=icon_size,
                height=icon_size,
                parent=parent
            )
=======

    controls.append(
        mc.iconTextButton(
            "pype_toolbox_lookmanager",
            annotation="Look Manager",
            label="Look Manager",
            image=os.path.join(icons, "lookmanager.png"),
            command=host_tools.show_look_assigner,
            width=icon_size,
            height=icon_size,
            parent=parent
>>>>>>> 8175509b
        )
    )

    controls.append(
        cmds.iconTextButton(
            "pype_toolbox_workfiles",
            annotation="Work Files",
            label="Work Files",
            image=os.path.join(icons, "workfiles.png"),
            command=lambda: host_tools.show_workfiles(
                parent=parent_widget
            ),
            width=icon_size,
            height=icon_size,
            parent=parent
        )
    )

    controls.append(
        cmds.iconTextButton(
            "pype_toolbox_loader",
            annotation="Loader",
            label="Loader",
            image=os.path.join(icons, "loader.png"),
            command=lambda: host_tools.show_loader(
                parent=parent_widget, use_context=True
            ),
            width=icon_size,
            height=icon_size,
            parent=parent
        )
    )

    controls.append(
        cmds.iconTextButton(
            "pype_toolbox_manager",
            annotation="Inventory",
            label="Inventory",
            image=os.path.join(icons, "inventory.png"),
            command=lambda: host_tools.show_scene_inventory(
                parent=parent_widget
            ),
            width=icon_size,
            height=icon_size,
            parent=parent
        )
    )

    # Add the buttons on the bottom and stack
    # them above each other with side padding
    controls.reverse()
    for i, control in enumerate(controls):
        previous = controls[i - 1] if i > 0 else web_button

        cmds.formLayout(parent, edit=True,
                        attachControl=[control, "bottom", 0, previous],
                        attachForm=([control, "left", 1],
                                    [control, "right", 1]))<|MERGE_RESOLUTION|>--- conflicted
+++ resolved
@@ -105,33 +105,9 @@
 
     # Create our controls
     controls = []
-<<<<<<< HEAD
-    look_assigner = None
-    try:
-        look_assigner = host_tools.get_tool_by_name(
-            "lookassigner",
-            parent=pipeline._parent
-        )
-    except Exception:
-        log.warning("Couldn't create Look assigner window.", exc_info=True)
-
-    if look_assigner is not None:
-        controls.append(
-            cmds.iconTextButton(
-                "pype_toolbox_lookmanager",
-                annotation="Look Manager",
-                label="Look Manager",
-                image=os.path.join(icons, "lookmanager.png"),
-                command=host_tools.show_look_assigner,
-                bgc=background_color,
-                width=icon_size,
-                height=icon_size,
-                parent=parent
-            )
-=======
 
     controls.append(
-        mc.iconTextButton(
+        cmds.iconTextButton(
             "pype_toolbox_lookmanager",
             annotation="Look Manager",
             label="Look Manager",
@@ -140,7 +116,6 @@
             width=icon_size,
             height=icon_size,
             parent=parent
->>>>>>> 8175509b
         )
     )
 
