# -*- coding: utf-8 -*-
"""Create instance of vrayscene."""
import os
import json
import appdirs
import requests

from maya import cmds
import maya.app.renderSetup.model.renderSetup as renderSetup

from openpype.hosts.maya.api import (
    lib,
    plugin
)
from openpype.api import (
    get_system_settings,
    get_project_settings
)

<<<<<<< HEAD
from openpype.pipeline import (
    CreatorError,
    legacy_io,
)
=======
from openpype.lib import requests_get
from openpype.pipeline import CreatorError
>>>>>>> 26bd9e8f
from openpype.modules import ModulesManager


class CreateVRayScene(plugin.Creator):
    """Create Vray Scene."""

    label = "VRay Scene"
    family = "vrayscene"
    icon = "cubes"

    _project_settings = None

    def __init__(self, *args, **kwargs):
        """Entry."""
        super(CreateVRayScene, self).__init__(*args, **kwargs)
        self._rs = renderSetup.instance()
        self.data["exportOnFarm"] = False
        deadline_settings = get_system_settings()["modules"]["deadline"]

        manager = ModulesManager()
        self.deadline_module = manager.modules_by_name["deadline"]

        if not deadline_settings["enabled"]:
            self.deadline_servers = {}
            return
        self._project_settings = get_project_settings(
            legacy_io.Session["AVALON_PROJECT"])

        try:
            default_servers = deadline_settings["deadline_urls"]
            project_servers = (
                self._project_settings["deadline"]["deadline_servers"]
            )
            self.deadline_servers = {
                k: default_servers[k]
                for k in project_servers
                if k in default_servers
            }

            if not self.deadline_servers:
                self.deadline_servers = default_servers

        except AttributeError:
            # Handle situation were we had only one url for deadline.
            # get default deadline webservice url from deadline module
            self.deadline_servers = self.deadline_module.deadline_urls

    def process(self):
        """Entry point."""
        exists = cmds.ls(self.name)
        if exists:
            return cmds.warning("%s already exists." % exists[0])

        use_selection = self.options.get("useSelection")
        with lib.undo_chunk():
            self._create_vray_instance_settings()
            self.instance = super(CreateVRayScene, self).process()

            index = 1
            namespace_name = "_{}".format(str(self.instance))
            try:
                cmds.namespace(rm=namespace_name)
            except RuntimeError:
                # namespace is not empty, so we leave it untouched
                pass

            while(cmds.namespace(exists=namespace_name)):
                namespace_name = "_{}{}".format(str(self.instance), index)
                index += 1

            namespace = cmds.namespace(add=namespace_name)

            # add Deadline server selection list
            if self.deadline_servers:
                cmds.scriptJob(
                    attributeChange=[
                        "{}.deadlineServers".format(self.instance),
                        self._deadline_webservice_changed
                    ])

            # create namespace with instance
            layers = self._rs.getRenderLayers()
            if use_selection:
                print(">>> processing existing layers")
                sets = []
                for layer in layers:
                    print("  - creating set for {}".format(layer.name()))
                    render_set = cmds.sets(
                        n="{}:{}".format(namespace, layer.name()))
                    sets.append(render_set)
                cmds.sets(sets, forceElement=self.instance)

            # if no render layers are present, create default one with
            # asterix selector
            if not layers:
                render_layer = self._rs.createRenderLayer('Main')
                collection = render_layer.createCollection("defaultCollection")
                collection.getSelector().setPattern('*')

    def _deadline_webservice_changed(self):
        """Refresh Deadline server dependent options."""
        # get selected server
        from maya import cmds
        webservice = self.deadline_servers[
            self.server_aliases[
                cmds.getAttr("{}.deadlineServers".format(self.instance))
            ]
        ]
        pools = self.deadline_module.get_deadline_pools(webservice)
        cmds.deleteAttr("{}.primaryPool".format(self.instance))
        cmds.deleteAttr("{}.secondaryPool".format(self.instance))
        cmds.addAttr(self.instance, longName="primaryPool",
                     attributeType="enum",
                     enumName=":".join(pools))
        cmds.addAttr(self.instance, longName="secondaryPool",
                     attributeType="enum",
                     enumName=":".join(["-"] + pools))

    def _create_vray_instance_settings(self):
        # get pools
        pools = []

        system_settings = get_system_settings()["modules"]

        deadline_enabled = system_settings["deadline"]["enabled"]
        muster_enabled = system_settings["muster"]["enabled"]
        muster_url = system_settings["muster"]["MUSTER_REST_URL"]

        if deadline_enabled and muster_enabled:
            self.log.error(
                "Both Deadline and Muster are enabled. " "Cannot support both."
            )
            raise CreatorError("Both Deadline and Muster are enabled")

        self.server_aliases = self.deadline_servers.keys()
        self.data["deadlineServers"] = self.server_aliases

        if deadline_enabled:
            # if default server is not between selected, use first one for
            # initial list of pools.
            try:
                deadline_url = self.deadline_servers["default"]
            except KeyError:
                deadline_url = [
                    self.deadline_servers[k]
                    for k in self.deadline_servers.keys()
                ][0]

            pool_names = self.deadline_module.get_deadline_pools(deadline_url)

        if muster_enabled:
            self.log.info(">>> Loading Muster credentials ...")
            self._load_credentials()
            self.log.info(">>> Getting pools ...")
            try:
                pools = self._get_muster_pools()
            except requests.exceptions.HTTPError as e:
                if e.startswith("401"):
                    self.log.warning("access token expired")
                    self._show_login()
                    raise CreatorError("Access token expired")
            except requests.exceptions.ConnectionError:
                self.log.error("Cannot connect to Muster API endpoint.")
                raise CreatorError("Cannot connect to {}".format(muster_url))
            pool_names = []
            for pool in pools:
                self.log.info("  - pool: {}".format(pool["name"]))
                pool_names.append(pool["name"])

            self.data["primaryPool"] = pool_names

        self.data["suspendPublishJob"] = False
        self.data["priority"] = 50
        self.data["whitelist"] = False
        self.data["machineList"] = ""
        self.data["vraySceneMultipleFiles"] = False
        self.options = {"useSelection": False}  # Force no content

    def _load_credentials(self):
        """Load Muster credentials.

        Load Muster credentials from file and set ``MUSTER_USER``,
        ``MUSTER_PASSWORD``, ``MUSTER_REST_URL`` is loaded from presets.

        Raises:
            CreatorError: If loaded credentials are invalid.
            AttributeError: If ``MUSTER_REST_URL`` is not set.

        """
        app_dir = os.path.normpath(appdirs.user_data_dir("pype-app", "pype"))
        file_name = "muster_cred.json"
        fpath = os.path.join(app_dir, file_name)
        file = open(fpath, "r")
        muster_json = json.load(file)
        self._token = muster_json.get("token", None)
        if not self._token:
            self._show_login()
            raise CreatorError("Invalid access token for Muster")
        file.close()
        self.MUSTER_REST_URL = os.environ.get("MUSTER_REST_URL")
        if not self.MUSTER_REST_URL:
            raise AttributeError("Muster REST API url not set")

    def _get_muster_pools(self):
        """Get render pools from Muster.

        Raises:
            CreatorError: If pool list cannot be obtained from Muster.

        """
        params = {"authToken": self._token}
        api_entry = "/api/pools/list"
        response = requests_get(self.MUSTER_REST_URL + api_entry,
                                params=params)
        if response.status_code != 200:
            if response.status_code == 401:
                self.log.warning("Authentication token expired.")
                self._show_login()
            else:
                self.log.error(
                    ("Cannot get pools from "
                     "Muster: {}").format(response.status_code)
                )
                raise CreatorError("Cannot get pools from Muster")
        try:
            pools = response.json()["ResponseData"]["pools"]
        except ValueError as e:
            self.log.error("Invalid response from Muster server {}".format(e))
            raise CreatorError("Invalid response from Muster server")

        return pools

    def _show_login(self):
        # authentication token expired so we need to login to Muster
        # again to get it. We use Pype API call to show login window.
        api_url = "{}/muster/show_login".format(
            os.environ["OPENPYPE_WEBSERVER_URL"])
        self.log.debug(api_url)
        login_response = requests_get(api_url, timeout=1)
        if login_response.status_code != 200:
            self.log.error("Cannot show login form to Muster")
            raise CreatorError("Cannot show login form to Muster")<|MERGE_RESOLUTION|>--- conflicted
+++ resolved
@@ -17,15 +17,11 @@
     get_project_settings
 )
 
-<<<<<<< HEAD
+from openpype.lib import requests_get
 from openpype.pipeline import (
     CreatorError,
     legacy_io,
 )
-=======
-from openpype.lib import requests_get
-from openpype.pipeline import CreatorError
->>>>>>> 26bd9e8f
 from openpype.modules import ModulesManager
 
 
