# -*- coding: utf-8 -*-
<<<<<<< HEAD
from openpype.hosts.unreal.api.plugin import (
    UnrealActorCreator,
)

=======
import unreal

from openpype.pipeline import CreatorError
from openpype.hosts.unreal.api.pipeline import UNREAL_VERSION
from openpype.hosts.unreal.api.plugin import (
    UnrealAssetCreator,
)
>>>>>>> fd0b0eb6

class CreateCamera(UnrealActorCreator):
    """Create Camera."""

<<<<<<< HEAD
    identifier = "io.openpype.creators.unreal.camera"
    label = "Camera"
    family = "camera"
    icon = "fa.camera"
=======
class CreateCamera(UnrealAssetCreator):
    """Create Camera."""

    identifier = "io.openpype.creators.unreal.camera"
    label = "Camera"
    family = "camera"
    icon = "fa.camera"

    def create(self, subset_name, instance_data, pre_create_data):
        if pre_create_data.get("use_selection"):
            sel_objects = unreal.EditorUtilityLibrary.get_selected_assets()
            selection = [a.get_path_name() for a in sel_objects]

            if len(selection) != 1:
                raise CreatorError("Please select only one object.")

        # Add the current level path to the metadata
        if UNREAL_VERSION.major == 5:
            world = unreal.UnrealEditorSubsystem().get_editor_world()
        else:
            world = unreal.EditorLevelLibrary.get_editor_world()

        instance_data["level"] = world.get_path_name()

        super(CreateCamera, self).create(
            subset_name,
            instance_data,
            pre_create_data)
>>>>>>> fd0b0eb6
<|MERGE_RESOLUTION|>--- conflicted
+++ resolved
@@ -1,10 +1,4 @@
 # -*- coding: utf-8 -*-
-<<<<<<< HEAD
-from openpype.hosts.unreal.api.plugin import (
-    UnrealActorCreator,
-)
-
-=======
 import unreal
 
 from openpype.pipeline import CreatorError
@@ -12,17 +6,10 @@
 from openpype.hosts.unreal.api.plugin import (
     UnrealAssetCreator,
 )
->>>>>>> fd0b0eb6
 
 class CreateCamera(UnrealActorCreator):
     """Create Camera."""
 
-<<<<<<< HEAD
-    identifier = "io.openpype.creators.unreal.camera"
-    label = "Camera"
-    family = "camera"
-    icon = "fa.camera"
-=======
 class CreateCamera(UnrealAssetCreator):
     """Create Camera."""
 
@@ -50,5 +37,4 @@
         super(CreateCamera, self).create(
             subset_name,
             instance_data,
-            pre_create_data)
->>>>>>> fd0b0eb6
+            pre_create_data)