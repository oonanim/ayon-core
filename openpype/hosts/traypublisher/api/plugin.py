from openpype.pipeline.create import (
    Creator,
    InvisibleCreator,
    CreatedInstance
)
from openpype.lib import (
    FileDef
)

from .pipeline import (
    list_instances,
    update_instances,
    remove_instances,
    HostContext,
)


class InvisibleTrayPublishCreator(InvisibleCreator):
    host_name = "traypublisher"

    def collect_instances(self):
        for instance_data in list_instances():
            creator_id = instance_data.get("creator_identifier")
            if creator_id == self.identifier:
                instance = CreatedInstance.from_existing(
                    instance_data, self
                )
                self._add_instance_to_context(instance)

    def update_instances(self, update_list):
        update_instances(update_list)

    def remove_instances(self, instances):
        remove_instances(instances)
        for instance in instances:
            self._remove_instance_from_context(instance)

<<<<<<< HEAD
=======
    def get_pre_create_attr_defs(self):
        # Use same attributes as for instance attrobites
        return self.get_instance_attr_defs()

    def _store_new_instance(self, new_instance):
        """Tray publisher specific method to store instance.

        Instance is stored into "workfile" of traypublisher and also add it
        to CreateContext.

        Args:
            new_instance (CreatedInstance): Instance that should be stored.
        """

        # Host implementation of storing metadata about instance
        HostContext.add_instance(new_instance.data_to_store())
        # Add instance to current context
        self._add_instance_to_context(new_instance)

>>>>>>> 85c6a3a2

class TrayPublishCreator(Creator):
    create_allow_context_change = True
    host_name = "traypublisher"

    def collect_instances(self):
        for instance_data in list_instances():
            creator_id = instance_data.get("creator_identifier")
            if creator_id == self.identifier:
                instance = CreatedInstance.from_existing(
                    instance_data, self
                )
                self._add_instance_to_context(instance)

    def update_instances(self, update_list):
        update_instances(update_list)

    def remove_instances(self, instances):
        remove_instances(instances)
        for instance in instances:
            self._remove_instance_from_context(instance)


class SettingsCreator(TrayPublishCreator):
    create_allow_context_change = True

    extensions = []

    def create(self, subset_name, data, pre_create_data):
        # Pass precreate data to creator attributes
        data["creator_attributes"] = pre_create_data
        data["settings_creator"] = True
        # Create new instance
        new_instance = CreatedInstance(self.family, subset_name, data, self)

        self._store_new_instance(new_instance)

    def get_instance_attr_defs(self):
        return [
            FileDef(
                "filepath",
                folders=False,
                extensions=self.extensions,
                allow_sequences=self.allow_sequences,
                label="Filepath",
            )
        ]

    def get_pre_create_attr_defs(self):
        # Use same attributes as for instance attrobites
        return self.get_instance_attr_defs()

    @classmethod
    def from_settings(cls, item_data):
        identifier = item_data["identifier"]
        family = item_data["family"]
        if not identifier:
            identifier = "settings_{}".format(family)
        return type(
            "{}{}".format(cls.__name__, identifier),
            (cls, ),
            {
                "family": family,
                "identifier": identifier,
                "label": item_data["label"].strip(),
                "icon": item_data["icon"],
                "description": item_data["description"],
                "detailed_description": item_data["detailed_description"],
                "extensions": item_data["extensions"],
                "allow_sequences": item_data["allow_sequences"],
                "default_variants": item_data["default_variants"]
            }
        )<|MERGE_RESOLUTION|>--- conflicted
+++ resolved
@@ -35,12 +35,6 @@
         for instance in instances:
             self._remove_instance_from_context(instance)
 
-<<<<<<< HEAD
-=======
-    def get_pre_create_attr_defs(self):
-        # Use same attributes as for instance attrobites
-        return self.get_instance_attr_defs()
-
     def _store_new_instance(self, new_instance):
         """Tray publisher specific method to store instance.
 
@@ -56,7 +50,6 @@
         # Add instance to current context
         self._add_instance_to_context(new_instance)
 
->>>>>>> 85c6a3a2
 
 class TrayPublishCreator(Creator):
     create_allow_context_change = True
