import re
import uuid
import qargparse
from qtpy import QtWidgets, QtCore

from openpype.settings import get_current_project_settings
from openpype.pipeline.context_tools import get_current_project_asset
from openpype.pipeline import (
    LegacyCreator,
    LoaderPlugin,
    Anatomy
)

from . import lib
from .menu import load_stylesheet


class CreatorWidget(QtWidgets.QDialog):

    # output items
    items = dict()

    def __init__(self, name, info, ui_inputs, parent=None):
        super(CreatorWidget, self).__init__(parent)

        self.setObjectName(name)

        self.setWindowFlags(
            QtCore.Qt.Window
            | QtCore.Qt.CustomizeWindowHint
            | QtCore.Qt.WindowTitleHint
            | QtCore.Qt.WindowCloseButtonHint
            | QtCore.Qt.WindowStaysOnTopHint
        )
        self.setWindowTitle(name or "OpenPype Creator Input")
        self.resize(500, 700)

        # Where inputs and labels are set
        self.content_widget = [QtWidgets.QWidget(self)]
        top_layout = QtWidgets.QFormLayout(self.content_widget[0])
        top_layout.setObjectName("ContentLayout")
        top_layout.addWidget(Spacer(5, self))

        # first add widget tag line
        top_layout.addWidget(QtWidgets.QLabel(info))

        # main dynamic layout
        self.scroll_area = QtWidgets.QScrollArea(self, widgetResizable=True)
        self.scroll_area.setVerticalScrollBarPolicy(
            QtCore.Qt.ScrollBarAsNeeded)
        self.scroll_area.setVerticalScrollBarPolicy(
            QtCore.Qt.ScrollBarAlwaysOn)
        self.scroll_area.setHorizontalScrollBarPolicy(
            QtCore.Qt.ScrollBarAlwaysOff)
        self.scroll_area.setWidgetResizable(True)

        self.content_widget.append(self.scroll_area)

        scroll_widget = QtWidgets.QWidget(self)
        in_scroll_area = QtWidgets.QVBoxLayout(scroll_widget)
        self.content_layout = [in_scroll_area]

        # add preset data into input widget layout
        self.items = self.populate_widgets(ui_inputs)
        self.scroll_area.setWidget(scroll_widget)

        # Confirmation buttons
        btns_widget = QtWidgets.QWidget(self)
        btns_layout = QtWidgets.QHBoxLayout(btns_widget)

        cancel_btn = QtWidgets.QPushButton("Cancel")
        btns_layout.addWidget(cancel_btn)

        ok_btn = QtWidgets.QPushButton("Ok")
        btns_layout.addWidget(ok_btn)

        # Main layout of the dialog
        main_layout = QtWidgets.QVBoxLayout(self)
        main_layout.setContentsMargins(10, 10, 10, 10)
        main_layout.setSpacing(0)

        # adding content widget
        for w in self.content_widget:
            main_layout.addWidget(w)

        main_layout.addWidget(btns_widget)

        ok_btn.clicked.connect(self._on_ok_clicked)
        cancel_btn.clicked.connect(self._on_cancel_clicked)

        stylesheet = load_stylesheet()
        self.setStyleSheet(stylesheet)

    def _on_ok_clicked(self):
        self.result = self.value(self.items)
        self.close()

    def _on_cancel_clicked(self):
        self.result = None
        self.close()

    def value(self, data, new_data=None):
        new_data = new_data or dict()
        for k, v in data.items():
            new_data[k] = {
                "target": None,
                "value": None
            }
            if v["type"] == "dict":
                new_data[k]["target"] = v["target"]
                new_data[k]["value"] = self.value(v["value"])
            if v["type"] == "section":
                new_data.pop(k)
                new_data = self.value(v["value"], new_data)
            elif getattr(v["value"], "currentText", None):
                new_data[k]["target"] = v["target"]
                new_data[k]["value"] = v["value"].currentText()
            elif getattr(v["value"], "isChecked", None):
                new_data[k]["target"] = v["target"]
                new_data[k]["value"] = v["value"].isChecked()
            elif getattr(v["value"], "value", None):
                new_data[k]["target"] = v["target"]
                new_data[k]["value"] = v["value"].value()
            elif getattr(v["value"], "text", None):
                new_data[k]["target"] = v["target"]
                new_data[k]["value"] = v["value"].text()

        return new_data

    def camel_case_split(self, text):
        matches = re.finditer(
            '.+?(?:(?<=[a-z])(?=[A-Z])|(?<=[A-Z])(?=[A-Z][a-z])|$)', text)
        return " ".join([str(m.group(0)).capitalize() for m in matches])

    def create_row(self, layout, type, text, **kwargs):
        # get type attribute from qwidgets
        attr = getattr(QtWidgets, type)

        # convert label text to normal capitalized text with spaces
        label_text = self.camel_case_split(text)

        # assign the new text to label widget
        label = QtWidgets.QLabel(label_text)
        label.setObjectName("LineLabel")

        # create attribute name text strip of spaces
        attr_name = text.replace(" ", "")

        # create attribute and assign default values
        setattr(
            self,
            attr_name,
            attr(parent=self))

        # assign the created attribute to variable
        item = getattr(self, attr_name)
        for func, val in kwargs.items():
            if getattr(item, func):
                func_attr = getattr(item, func)
                if isinstance(val, tuple):
                    func_attr(*val)
                else:
                    func_attr(val)

        # add to layout
        layout.addRow(label, item)

        return item

    def populate_widgets(self, data, content_layout=None):
        """
        Populate widget from input dict.

        Each plugin has its own set of widget rows defined in dictionary
        each row values should have following keys: `type`, `target`,
        `label`, `order`, `value` and optionally also `toolTip`.

        Args:
            data (dict): widget rows or organized groups defined
                         by types `dict` or `section`
            content_layout (QtWidgets.QFormLayout)[optional]: used when nesting

        Returns:
            dict: redefined data dict updated with created widgets

        """

        content_layout = content_layout or self.content_layout[-1]
        # fix order of process by defined order value
        ordered_keys = list(data.keys())
        for k, v in data.items():
            try:
                # try removing a key from index which should
                # be filled with new
                ordered_keys.pop(v["order"])
            except IndexError:
                pass
            # add key into correct order
            ordered_keys.insert(v["order"], k)

        # process ordered
        for k in ordered_keys:
            v = data[k]
            tool_tip = v.get("toolTip", "")
            if v["type"] == "dict":
                # adding spacer between sections
                self.content_layout.append(QtWidgets.QWidget(self))
                content_layout.addWidget(self.content_layout[-1])
                self.content_layout[-1].setObjectName("sectionHeadline")

                headline = QtWidgets.QVBoxLayout(self.content_layout[-1])
                headline.addWidget(Spacer(20, self))
                headline.addWidget(QtWidgets.QLabel(v["label"]))

                # adding nested layout with label
                self.content_layout.append(QtWidgets.QWidget(self))
                self.content_layout[-1].setObjectName("sectionContent")

                nested_content_layout = QtWidgets.QFormLayout(
                    self.content_layout[-1])
                nested_content_layout.setObjectName("NestedContentLayout")
                content_layout.addWidget(self.content_layout[-1])

                # add nested key as label
                data[k]["value"] = self.populate_widgets(
                    v["value"], nested_content_layout)

            if v["type"] == "section":
                # adding spacer between sections
                self.content_layout.append(QtWidgets.QWidget(self))
                content_layout.addWidget(self.content_layout[-1])
                self.content_layout[-1].setObjectName("sectionHeadline")

                headline = QtWidgets.QVBoxLayout(self.content_layout[-1])
                headline.addWidget(Spacer(20, self))
                headline.addWidget(QtWidgets.QLabel(v["label"]))

                # adding nested layout with label
                self.content_layout.append(QtWidgets.QWidget(self))
                self.content_layout[-1].setObjectName("sectionContent")

                nested_content_layout = QtWidgets.QFormLayout(
                    self.content_layout[-1])
                nested_content_layout.setObjectName("NestedContentLayout")
                content_layout.addWidget(self.content_layout[-1])

                # add nested key as label
                data[k]["value"] = self.populate_widgets(
                    v["value"], nested_content_layout)

            elif v["type"] == "QLineEdit":
                data[k]["value"] = self.create_row(
                    content_layout, "QLineEdit", v["label"],
                    setText=v["value"], setToolTip=tool_tip)
            elif v["type"] == "QComboBox":
                data[k]["value"] = self.create_row(
                    content_layout, "QComboBox", v["label"],
                    addItems=v["value"], setToolTip=tool_tip)
            elif v["type"] == "QCheckBox":
                data[k]["value"] = self.create_row(
                    content_layout, "QCheckBox", v["label"],
                    setChecked=v["value"], setToolTip=tool_tip)
            elif v["type"] == "QSpinBox":
                data[k]["value"] = self.create_row(
                    content_layout, "QSpinBox", v["label"],
                    setRange=(0, 99999),
                    setValue=v["value"],
                    setToolTip=tool_tip)
        return data


class Spacer(QtWidgets.QWidget):
    def __init__(self, height, *args, **kwargs):
        super(self.__class__, self).__init__(*args, **kwargs)

        self.setFixedHeight(height)

        real_spacer = QtWidgets.QWidget(self)
        real_spacer.setObjectName("Spacer")
        real_spacer.setFixedHeight(height)

        layout = QtWidgets.QVBoxLayout(self)
        layout.setContentsMargins(0, 0, 0, 0)
        layout.addWidget(real_spacer)

        self.setLayout(layout)


class ClipLoader:

    active_bin = None
    data = dict()

    def __init__(self, loader_obj, context, **options):
        """ Initialize object

        Arguments:
            loader_obj (openpype.pipeline.load.LoaderPlugin): plugin object
            context (dict): loader plugin context
            options (dict)[optional]: possible keys:
                projectBinPath: "path/to/binItem"

        """
        self.__dict__.update(loader_obj.__dict__)
        self.context = context
        self.active_project = lib.get_current_project()

        # try to get value from options or evaluate key value for `handles`
        self.with_handles = options.get("handles") or bool(
            options.get("handles") is True)
        # try to get value from options or evaluate key value for `load_to`
        self.new_timeline = options.get("newTimeline") or bool(
            "New timeline" in options.get("load_to", ""))
        # try to get value from options or evaluate key value for `load_how`
        self.sequential_load = options.get("sequentially") or bool(
            "Sequentially in order" in options.get("load_how", ""))

        assert self._populate_data(), str(
            "Cannot Load selected data, look into database "
            "or call your supervisor")

        # inject asset data to representation dict
        self._get_asset_data()

        # add active components to class
        if self.new_timeline:
            loader_cls = loader_obj.__class__
            if loader_cls.timeline:
                # if multiselection is set then use options sequence
                self.active_timeline = loader_cls.timeline
            else:
                # create new sequence
                self.active_timeline = lib.get_new_timeline(
                    "{}_{}".format(
                        self.data["timeline_basename"],
                        str(uuid.uuid4())[:8]
                    )
                )
                loader_cls.timeline = self.active_timeline

        else:
            self.active_timeline = lib.get_current_timeline()

    def _populate_data(self):
        """ Gets context and convert it to self.data
        data structure:
            {
                "name": "assetName_subsetName_representationName"
                "binPath": "projectBinPath",
            }
        """
        # create name
        representation = self.context["representation"]
        representation_context = representation["context"]
        asset = str(representation_context["asset"])
        subset = str(representation_context["subset"])
        representation_name = str(representation_context["representation"])
        self.data["clip_name"] = "_".join([
            asset,
            subset,
            representation_name
        ])
        self.data["versionData"] = self.context["version"]["data"]

        self.data["timeline_basename"] = "timeline_{}_{}".format(
            subset, representation_name)

        # solve project bin structure path
        hierarchy = str("/".join((
            "Loader",
            representation_context["hierarchy"].replace("\\", "/"),
            asset
        )))

        self.data["binPath"] = hierarchy

        return True

    def _get_asset_data(self):
        """ Get all available asset data

        joint `data` key with asset.data dict into the representation

        """
        asset_name = self.context["representation"]["context"]["asset"]
        self.data["assetData"] = get_current_project_asset(asset_name)["data"]

<<<<<<< HEAD

    def load(self):
        # create project bin for the media to be imported into
        self.active_bin = lib.create_bin(self.data["binPath"])

        # create mediaItem in active project bin
        # create clip media
=======
    def load(self, files):
        """Load clip into timeline

        Arguments:
            files (list[str]): list of files to load into timeline
        """
        # create project bin for the media to be imported into
        self.active_bin = lib.create_bin(self.data["binPath"])

        handle_start = self.data["versionData"].get("handleStart") or 0
        handle_end = self.data["versionData"].get("handleEnd") or 0

>>>>>>> 11d2f275
        media_pool_item = lib.create_media_pool_item(
            files,
            self.active_bin
        )
        _clip_property = media_pool_item.GetClipProperty

<<<<<<< HEAD
        # get handles
        handle_start = self.data["versionData"].get("handleStart")
        handle_end = self.data["versionData"].get("handleEnd")
        if handle_start is None:
            handle_start = int(self.data["assetData"]["handleStart"])
        if handle_end is None:
            handle_end = int(self.data["assetData"]["handleEnd"])

        # get timeline in
        timeline_start = self.active_timeline.GetStartFrame()
        if self.sequential_load:
            # set timeline start frame
            timeline_in = int(timeline_start)
        else:
            # set timeline start frame + original clip in frame
            timeline_in = int(
                timeline_start + self.data["assetData"]["clipIn"])

=======
>>>>>>> 11d2f275
        source_in = int(_clip_property("Start"))
        source_out = int(_clip_property("End"))

        # include handles
        if (
            not self.with_handles
            or _clip_property("Type") == "Video"
        ):
            source_in += handle_start
            source_out -= handle_end

        # make track item from source in bin as item
        timeline_item = lib.create_timeline_item(
            media_pool_item,
            source_in,
            source_out,
            timeline_in,
            self.active_timeline,
        )

        print("Loading clips: `{}`".format(self.data["clip_name"]))
        return timeline_item

    def update(self, timeline_item, files):
        # create project bin for the media to be imported into
        self.active_bin = lib.create_bin(self.data["binPath"])

        # create mediaItem in active project bin
        # create clip media
        media_pool_item = lib.create_media_pool_item(
            files,
            self.active_bin
        )
        _clip_property = media_pool_item.GetClipProperty

        source_in = int(_clip_property("Start"))
        source_out = int(_clip_property("End"))

        lib.swap_clips(
            timeline_item,
            media_pool_item,
            source_in,
            source_out
        )

        print("Loading clips: `{}`".format(self.data["clip_name"]))
        return timeline_item


class TimelineItemLoader(LoaderPlugin):
    """A basic SequenceLoader for Resolve

    This will implement the basic behavior for a loader to inherit from that
    will containerize the reference and will implement the `remove` and
    `update` logic.

    """

    options = [
        qargparse.Boolean(
            "handles",
            label="Include handles",
            default=0,
            help="Load with handles or without?"
        ),
        qargparse.Choice(
            "load_to",
            label="Where to load clips",
            items=[
                "Current timeline",
                "New timeline"
            ],
            default=0,
            help="Where do you want clips to be loaded?"
        ),
        qargparse.Choice(
            "load_how",
            label="How to load clips",
            items=[
                "Original timing",
                "Sequentially in order"
            ],
            default="Original timing",
            help="Would you like to place it at original timing?"
        )
    ]

    def load(
        self,
        context,
        name=None,
        namespace=None,
        options=None
    ):
        pass

    def update(self, container, representation):
        """Update an existing `container`
        """
        pass

    def remove(self, container):
        """Remove an existing `container`
        """
        pass


class Creator(LegacyCreator):
    """Creator class wrapper
    """
    marker_color = "Purple"

    def __init__(self, *args, **kwargs):
        super(Creator, self).__init__(*args, **kwargs)

        resolve_p_settings = get_current_project_settings().get("resolve")
        self.presets = {}
        if resolve_p_settings:
            self.presets = resolve_p_settings["create"].get(
                self.__class__.__name__, {})

        # adding basic current context resolve objects
        self.project = lib.get_current_project()
        self.timeline = lib.get_current_timeline()

        if (self.options or {}).get("useSelection"):
            self.selected = lib.get_current_timeline_items(filter=True)
        else:
            self.selected = lib.get_current_timeline_items(filter=False)

        self.widget = CreatorWidget


class PublishClip:
    """
    Convert a track item to publishable instance

    Args:
        timeline_item (hiero.core.TrackItem): hiero track item object
        kwargs (optional): additional data needed for rename=True (presets)

    Returns:
        hiero.core.TrackItem: hiero track item object with openpype tag
    """
    vertical_clip_match = dict()
    tag_data = dict()
    types = {
        "shot": "shot",
        "folder": "folder",
        "episode": "episode",
        "sequence": "sequence",
        "track": "sequence",
    }

    # parents search pattern
    parents_search_pattern = r"\{([a-z]*?)\}"

    # default templates for non-ui use
    rename_default = False
    hierarchy_default = "{_folder_}/{_sequence_}/{_track_}"
    clip_name_default = "shot_{_trackIndex_:0>3}_{_clipIndex_:0>4}"
    subset_name_default = "<track_name>"
    review_track_default = "< none >"
    subset_family_default = "plate"
    count_from_default = 10
    count_steps_default = 10
    vertical_sync_default = False
    driving_layer_default = ""

    def __init__(self, cls, timeline_item_data, **kwargs):
        # populate input cls attribute onto self.[attr]
        self.__dict__.update(cls.__dict__)

        # get main parent objects
        self.timeline_item_data = timeline_item_data
        self.timeline_item = timeline_item_data["clip"]["item"]
        timeline_name = timeline_item_data["timeline"].GetName()
        self.timeline_name = str(timeline_name).replace(" ", "_")

        # track item (clip) main attributes
        self.ti_name = self.timeline_item.GetName()
        self.ti_index = int(timeline_item_data["clip"]["index"])

        # get track name and index
        track_name = timeline_item_data["track"]["name"]
        self.track_name = str(track_name).replace(" ", "_")
        self.track_index = int(timeline_item_data["track"]["index"])

        # adding tag.family into tag
        if kwargs.get("avalon"):
            self.tag_data.update(kwargs["avalon"])

        # adding ui inputs if any
        self.ui_inputs = kwargs.get("ui_inputs", {})

        # adding media pool folder if any
        self.mp_folder = kwargs.get("mp_folder")

        # populate default data before we get other attributes
        self._populate_timeline_item_default_data()

        # use all populated default data to create all important attributes
        self._populate_attributes()

        # create parents with correct types
        self._create_parents()

    def convert(self):
        # solve track item data and add them to tag data
        self._convert_to_tag_data()

        # if track name is in review track name and also if driving track name
        # is not in review track name: skip tag creation
        if (self.track_name in self.review_layer) and (
                self.driving_layer not in self.review_layer):
            return

        # deal with clip name
        new_name = self.tag_data.pop("newClipName")

        if self.rename:
            self.tag_data["asset"] = new_name
        else:
            self.tag_data["asset"] = self.ti_name

        if not lib.pype_marker_workflow:
            # create compound clip workflow
            lib.create_compound_clip(
                self.timeline_item_data,
                self.tag_data["asset"],
                self.mp_folder
            )

            # add timeline_item_data selection to tag
            self.tag_data.update({
                "track_data": self.timeline_item_data["track"]
            })

        # create openpype tag on timeline_item and add data
        lib.imprint(self.timeline_item, self.tag_data)

        return self.timeline_item

    def _populate_timeline_item_default_data(self):
        """ Populate default formatting data from track item. """

        self.timeline_item_default_data = {
            "_folder_": "shots",
            "_sequence_": self.timeline_name,
            "_track_": self.track_name,
            "_clip_": self.ti_name,
            "_trackIndex_": self.track_index,
            "_clipIndex_": self.ti_index
        }

    def _populate_attributes(self):
        """ Populate main object attributes. """
        # track item frame range and parent track name for vertical sync check
        self.clip_in = int(self.timeline_item.GetStart())
        self.clip_out = int(self.timeline_item.GetEnd())

        # define ui inputs if non gui mode was used
        self.shot_num = self.ti_index

        # ui_inputs data or default values if gui was not used
        self.rename = self.ui_inputs.get(
            "clipRename", {}).get("value") or self.rename_default
        self.clip_name = self.ui_inputs.get(
            "clipName", {}).get("value") or self.clip_name_default
        self.hierarchy = self.ui_inputs.get(
            "hierarchy", {}).get("value") or self.hierarchy_default
        self.hierarchy_data = self.ui_inputs.get(
            "hierarchyData", {}).get("value") or \
            self.timeline_item_default_data.copy()
        self.count_from = self.ui_inputs.get(
            "countFrom", {}).get("value") or self.count_from_default
        self.count_steps = self.ui_inputs.get(
            "countSteps", {}).get("value") or self.count_steps_default
        self.subset_name = self.ui_inputs.get(
            "subsetName", {}).get("value") or self.subset_name_default
        self.subset_family = self.ui_inputs.get(
            "subsetFamily", {}).get("value") or self.subset_family_default
        self.vertical_sync = self.ui_inputs.get(
            "vSyncOn", {}).get("value") or self.vertical_sync_default
        self.driving_layer = self.ui_inputs.get(
            "vSyncTrack", {}).get("value") or self.driving_layer_default
        self.review_track = self.ui_inputs.get(
            "reviewTrack", {}).get("value") or self.review_track_default

        # build subset name from layer name
        if self.subset_name == "<track_name>":
            self.subset_name = self.track_name

        # create subset for publishing
        self.subset = self.subset_family + self.subset_name.capitalize()

    def _replace_hash_to_expression(self, name, text):
        """ Replace hash with number in correct padding. """
        _spl = text.split("#")
        _len = (len(_spl) - 1)
        _repl = "{{{0}:0>{1}}}".format(name, _len)
        new_text = text.replace(("#" * _len), _repl)
        return new_text

    def _convert_to_tag_data(self):
        """ Convert internal data to tag data.

        Populating the tag data into internal variable self.tag_data
        """
        # define vertical sync attributes
        hero_track = True
        self.review_layer = ""
        if self.vertical_sync:
            # check if track name is not in driving layer
            if self.track_name not in self.driving_layer:
                # if it is not then define vertical sync as None
                hero_track = False

        # increasing steps by index of rename iteration
        self.count_steps *= self.rename_index

        hierarchy_formatting_data = dict()
        _data = self.timeline_item_default_data.copy()
        if self.ui_inputs:
            # adding tag metadata from ui
            for _k, _v in self.ui_inputs.items():
                if _v["target"] == "tag":
                    self.tag_data[_k] = _v["value"]

            # driving layer is set as positive match
            if hero_track or self.vertical_sync:
                # mark review layer
                if self.review_track and (
                        self.review_track not in self.review_track_default):
                    # if review layer is defined and not the same as default
                    self.review_layer = self.review_track
                # shot num calculate
                if self.rename_index == 0:
                    self.shot_num = self.count_from
                else:
                    self.shot_num = self.count_from + self.count_steps

            # clip name sequence number
            _data.update({"shot": self.shot_num})

            # solve # in test to pythonic expression
            for _k, _v in self.hierarchy_data.items():
                if "#" not in _v["value"]:
                    continue
                self.hierarchy_data[
                    _k]["value"] = self._replace_hash_to_expression(
                        _k, _v["value"])

            # fill up pythonic expresisons in hierarchy data
            for k, _v in self.hierarchy_data.items():
                hierarchy_formatting_data[k] = _v["value"].format(**_data)
        else:
            # if no gui mode then just pass default data
            hierarchy_formatting_data = self.hierarchy_data

        tag_hierarchy_data = self._solve_tag_hierarchy_data(
            hierarchy_formatting_data
        )

        tag_hierarchy_data.update({"heroTrack": True})
        if hero_track and self.vertical_sync:
            self.vertical_clip_match.update({
                (self.clip_in, self.clip_out): tag_hierarchy_data
            })

        if not hero_track and self.vertical_sync:
            # driving layer is set as negative match
            for (_in, _out), hero_data in self.vertical_clip_match.items():
                hero_data.update({"heroTrack": False})
                if _in == self.clip_in and _out == self.clip_out:
                    data_subset = hero_data["subset"]
                    # add track index in case duplicity of names in hero data
                    if self.subset in data_subset:
                        hero_data["subset"] = self.subset + str(
                            self.track_index)
                    # in case track name and subset name is the same then add
                    if self.subset_name == self.track_name:
                        hero_data["subset"] = self.subset
                    # assign data to return hierarchy data to tag
                    tag_hierarchy_data = hero_data

        # add data to return data dict
        self.tag_data.update(tag_hierarchy_data)

        # add uuid to tag data
        self.tag_data["uuid"] = str(uuid.uuid4())

        # add review track only to hero track
        if hero_track and self.review_layer:
            self.tag_data.update({"reviewTrack": self.review_layer})
        else:
            self.tag_data.update({"reviewTrack": None})

    def _solve_tag_hierarchy_data(self, hierarchy_formatting_data):
        """ Solve tag data from hierarchy data and templates. """
        # fill up clip name and hierarchy keys
        hierarchy_filled = self.hierarchy.format(**hierarchy_formatting_data)
        clip_name_filled = self.clip_name.format(**hierarchy_formatting_data)

        return {
            "newClipName": clip_name_filled,
            "hierarchy": hierarchy_filled,
            "parents": self.parents,
            "hierarchyData": hierarchy_formatting_data,
            "subset": self.subset,
            "family": self.subset_family,
            "families": ["clip"]
        }

    def _convert_to_entity(self, key):
        """ Converting input key to key with type. """
        # convert to entity type
        entity_type = self.types.get(key, None)

        assert entity_type, "Missing entity type for `{}`".format(
            key
        )

        return {
            "entity_type": entity_type,
            "entity_name": self.hierarchy_data[key]["value"].format(
                **self.timeline_item_default_data
            )
        }

    def _create_parents(self):
        """ Create parents and return it in list. """
        self.parents = []

        pattern = re.compile(self.parents_search_pattern)
        par_split = [pattern.findall(t).pop()
                     for t in self.hierarchy.split("/")]

        for key in par_split:
            parent = self._convert_to_entity(key)
            self.parents.append(parent)


def get_representation_files(representation):
    anatomy = Anatomy()
    files = []
    for file_data in representation["files"]:
        path = anatomy.fill_root(file_data["path"])
        files.append(path)
    return files<|MERGE_RESOLUTION|>--- conflicted
+++ resolved
@@ -385,15 +385,6 @@
         asset_name = self.context["representation"]["context"]["asset"]
         self.data["assetData"] = get_current_project_asset(asset_name)["data"]
 
-<<<<<<< HEAD
-
-    def load(self):
-        # create project bin for the media to be imported into
-        self.active_bin = lib.create_bin(self.data["binPath"])
-
-        # create mediaItem in active project bin
-        # create clip media
-=======
     def load(self, files):
         """Load clip into timeline
 
@@ -403,17 +394,14 @@
         # create project bin for the media to be imported into
         self.active_bin = lib.create_bin(self.data["binPath"])
 
-        handle_start = self.data["versionData"].get("handleStart") or 0
-        handle_end = self.data["versionData"].get("handleEnd") or 0
-
->>>>>>> 11d2f275
+        # create mediaItem in active project bin
+        # create clip media
         media_pool_item = lib.create_media_pool_item(
             files,
             self.active_bin
         )
         _clip_property = media_pool_item.GetClipProperty
 
-<<<<<<< HEAD
         # get handles
         handle_start = self.data["versionData"].get("handleStart")
         handle_end = self.data["versionData"].get("handleEnd")
@@ -432,8 +420,6 @@
             timeline_in = int(
                 timeline_start + self.data["assetData"]["clipIn"])
 
-=======
->>>>>>> 11d2f275
         source_in = int(_clip_property("Start"))
         source_out = int(_clip_property("End"))
 
