--- conflicted
+++ resolved
@@ -14,15 +14,11 @@
     get_subsets,
 )
 
-<<<<<<< HEAD
-from openpype.api import get_current_project_settings
+from openpype.settings import get_current_project_settings
 from openpype.lib import (
     BoolDef,
     EnumDef
 )
-=======
-from openpype.settings import get_current_project_settings
->>>>>>> 60a1d7e7
 from openpype.pipeline import (
     LegacyCreator,
     LoaderPlugin,
