{
    "type": "dict",
    "collapsible": true,
    "key": "photoshop",
    "label": "Photoshop",
    "is_file": true,
    "children": [
        {
            "type": "dict",
            "collapsible": true,
            "key": "create",
            "label": "Creator plugins",
            "children": [
                {
                    "type": "dict",
                    "collapsible": true,
                    "key": "CreateImage",
                    "label": "Create Image",
                    "children": [
                        {
                            "type": "list",
                            "key": "defaults",
                            "label": "Default Subsets",
                            "object_type": "text"
                        }
                    ]
                }
            ]
        },
        {
            "type": "dict",
            "collapsible": true,
            "key": "publish",
            "label": "Publish plugins",
            "children": [
                {
                    "type": "dict",
                    "collapsible": true,
                    "is_group": true,
                    "key": "CollectColorCodedInstances",
                    "label": "Collect Color Coded Instances",
                    "children": [
                        {
                            "type": "label",
                            "label": "Set color for publishable layers, set its resulting family and template for subset name. \nCan create flatten image from published instances.(Applicable only for remote publishing!)"
                        },
                        {
                            "key": "create_flatten_image",
                            "label": "Create flatten image",
                            "type": "enum",
                            "multiselection": false,
                            "enum_items": [
                                { "flatten_with_images": "Flatten with images" },
                                { "flatten_only": "Flatten only" },
                                { "no": "No" }
                            ]
                        },
                        {
                            "type": "text",
                            "key": "flatten_subset_template",
                            "label": "Subset template for flatten image"
                        },
                        {
                            "type": "list",
                            "key": "color_code_mapping",
                            "label": "Color code mappings",
                            "use_label_wrap": false,
                            "collapsible": false,
                            "object_type": {
                                "type": "dict",
                                "children": [
                                    {
                                        "type": "list",
                                        "key": "color_code",
                                        "label": "Color codes for layers",
                                        "type": "enum",
                                        "multiselection": true,
                                        "enum_items": [
                                            { "red": "red" },
                                            { "orange": "orange" },
                                            { "yellowColor": "yellow" },
                                            { "grain": "green" },
                                            { "blue": "blue" },
                                            { "violet": "violet" },
                                            { "gray": "gray" }
                                        ]
                                    },
                                    {
                                        "type": "list",
                                        "key": "layer_name_regex",
                                        "label": "Layer name regex",
                                        "object_type": "text"
                                    },
                                    {
                                        "type": "splitter"
                                    },
                                    {
                                        "key": "family",
                                        "label": "Resulting family",
                                        "type": "enum",
                                        "enum_items": [
                                            {
                                                "image": "image"
                                            }
                                        ]
                                    },
                                    {
                                        "type": "text",
                                        "key": "subset_template_name",
                                        "label": "Subset template name"
                                    }
                                ]
                            }
                        }
                    ]
                },
                {
                    "type": "dict",
                    "collapsible": true,
                    "key": "CollectInstances",
                    "label": "Collect Instances",
                    "children": [
                        {
                            "type": "label",
                            "label": "Name for flatten image created if no image instance present"
                        },
                        {
                            "type": "text",
                            "key": "flatten_subset_template",
                            "label": "Subset template for flatten image"
                        }
                    ]
                },
                {
                    "type": "dict",
                    "collapsible": true,
<<<<<<< HEAD
                    "key": "CollectReview",
                    "label": "Collect Review",
                    "children": [
                        {
                            "type": "boolean",
                            "key": "publish",
                            "label": "Active"
=======
                    "key": "CollectVersion",
                    "label": "Collect Version",
                    "children": [
                        {
                            "type": "label",
                            "label": "Synchronize version for image and review instances by workfile version."
                        },
                        {
                            "type": "boolean",
                            "key": "enabled",
                            "label": "Enabled"
>>>>>>> c22bcbf4
                        }
                    ]
                },
                {
                    "type": "schema_template",
                    "name": "template_publish_plugin",
                    "template_data": [
                        {
                            "key": "ValidateContainers",
                            "label": "ValidateContainers"
                        }
                    ]
                },
                {
                    "type": "dict",
                    "collapsible": true,
                    "key": "ValidateNaming",
                    "label": "Validate naming of subsets and layers",
                    "children": [
                        {
                            "type": "label",
                            "label": "Subset cannot contain invalid characters or extract to file would fail"
                        },
                        {
                            "type": "text",
                            "key": "invalid_chars",
                            "label": "Regex pattern of invalid characters"
                        },
                        {
                            "type": "text",
                            "key": "replace_char",
                            "label": "Replacement character"
                        }
                    ]
                },
                {
                    "type": "dict",
                    "collapsible": true,
                    "key": "ExtractImage",
                    "label": "Extract Image",
                    "children": [
                        {
                            "type": "label",
                            "label": "Currently only jpg and png are supported"
                        },
                        {
                            "type": "list",
                            "key": "formats",
                            "label": "Extract Formats",
                            "object_type": "text"
                        }
                    ]
                },
                {
                    "type": "dict",
                    "collapsible": true,
                    "key": "ExtractReview",
                    "label": "Extract Review",
                    "children": [
                        {
                            "type": "boolean",
                            "key": "make_image_sequence",
                            "label": "Makes an image sequence instead of a flatten image"
                        },
                        {
                            "type": "number",
                            "key": "max_downscale_size",
                            "label": "Maximum size of sources for review",
                            "tooltip": "FFMpeg can only handle limited resolution for creation of review and/or thumbnail",
                            "minimum": 300,
                            "maximum": 16384,
                            "decimal": 0
                        },
                        {
                            "type": "dict",
                            "collapsible": false,
                            "key": "jpg_options",
                            "label": "Extracted jpg Options",
                            "children": [
                                {
                                    "type": "schema",
                                    "name": "schema_representation_tags"
                                }
                            ]
                        },
                        {
                            "type": "dict",
                            "collapsible": false,
                            "key": "mov_options",
                            "label": "Extracted mov Options",
                            "children": [
                                {
                                    "type": "schema",
                                    "name": "schema_representation_tags"
                                }
                            ]
                        }
                    ]
                }
            ]
        },
        {
            "type": "schema_template",
            "name": "template_workfile_options",
            "skip_paths": [
                "workfile_builder/builder_on_start",
                "workfile_builder/profiles"
            ]
        }
    ]
}<|MERGE_RESOLUTION|>--- conflicted
+++ resolved
@@ -134,7 +134,6 @@
                 {
                     "type": "dict",
                     "collapsible": true,
-<<<<<<< HEAD
                     "key": "CollectReview",
                     "label": "Collect Review",
                     "children": [
@@ -142,7 +141,10 @@
                             "type": "boolean",
                             "key": "publish",
                             "label": "Active"
-=======
+                         }
+                     ]
+                 },
+                 {
                     "key": "CollectVersion",
                     "label": "Collect Version",
                     "children": [
@@ -154,7 +156,6 @@
                             "type": "boolean",
                             "key": "enabled",
                             "label": "Enabled"
->>>>>>> c22bcbf4
                         }
                     ]
                 },
