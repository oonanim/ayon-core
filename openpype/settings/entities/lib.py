--- conflicted
+++ resolved
@@ -3,11 +3,8 @@
 import json
 import copy
 import inspect
-<<<<<<< HEAD
 import collections
-=======
 import contextlib
->>>>>>> bea60dc0
 
 from .exceptions import (
     SchemaTemplateMissingKeys,
@@ -123,19 +120,13 @@
         self._loaded_templates = {}
         self._loaded_schemas = {}
 
-<<<<<<< HEAD
         # Attributes for modules settings
         self._dynamic_schemas_defs_by_id = {}
         self._dynamic_schemas_by_id = {}
-=======
+
         # Store validating and validated dynamic template or schemas
         self._validating_dynamic = set()
         self._validated_dynamic = set()
-
-        # It doesn't make sence to reload types on each reset as they can't be
-        #   changed
-        self._load_types()
->>>>>>> bea60dc0
 
         # Trigger reset
         if reset:
@@ -163,7 +154,6 @@
     def gui_types(self):
         return self._gui_types
 
-<<<<<<< HEAD
     def resolve_dynamic_schema(self, dynamic_key):
         output = []
         for def_id, def_keys in self._dynamic_schemas_by_id.items():
@@ -180,7 +170,6 @@
                 output.extend(def_schema)
         return output
 
-=======
     def get_template_name(self, item_def, default=None):
         """Get template name from passed item definition.
 
@@ -235,7 +224,6 @@
         finally:
             self._validating_dynamic.remove(template_name)
 
->>>>>>> bea60dc0
     def get_schema(self, schema_name):
         """Get schema definition data by it's name.
 
