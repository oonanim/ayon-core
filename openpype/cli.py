# -*- coding: utf-8 -*-
"""Package for handling pype command line arguments."""
import os
import sys

import click

# import sys
from .pype_commands import PypeCommands


@click.group(invoke_without_command=True)
@click.pass_context
@click.option("--use-version",
              expose_value=False, help="use specified version")
@click.option("--use-staging", is_flag=True,
              expose_value=False, help="use staging variants")
@click.option("--list-versions", is_flag=True, expose_value=False,
              help=("list all detected versions. Use With `--use-staging "
                    "to list staging versions."))
@click.option("--validate-version", expose_value=False,
              help="validate given version integrity")
def main(ctx):
    """Pype is main command serving as entry point to pipeline system.

    It wraps different commands together.
    """
    if ctx.invoked_subcommand is None:
        ctx.invoke(tray)


@main.command()
@click.option("-d", "--dev", is_flag=True, help="Settings in Dev mode")
def settings(dev):
    """Show Pype Settings UI."""
    PypeCommands().launch_settings_gui(dev)


@main.command()
def standalonepublisher():
    """Show Pype Standalone publisher UI."""
    PypeCommands().launch_standalone_publisher()


@main.command()
@click.option("-d", "--debug",
              is_flag=True, help=("Run pype tray in debug mode"))
def tray(debug=False):
    """Launch pype tray.

    Default action of pype command is to launch tray widget to control basic
    aspects of pype. See documentation for more information.

    Running pype with `--debug` will result in lot of information useful for
    debugging to be shown in console.
    """
    PypeCommands().launch_tray(debug)


@PypeCommands.add_modules
@main.group(help="Run command line arguments of OpenPype modules")
@click.pass_context
def module(ctx):
    """Module specific commands created dynamically.

    These commands are generated dynamically by currently loaded addon/modules.
    """
    pass


@main.command()
@click.option("-d", "--debug", is_flag=True, help="Print debug messages")
@click.option("--ftrack-url", envvar="FTRACK_SERVER",
              help="Ftrack server url")
@click.option("--ftrack-user", envvar="FTRACK_API_USER",
              help="Ftrack api user")
@click.option("--ftrack-api-key", envvar="FTRACK_API_KEY",
              help="Ftrack api key")
@click.option("--legacy", is_flag=True,
              help="run event server without mongo storing")
@click.option("--clockify-api-key", envvar="CLOCKIFY_API_KEY",
              help="Clockify API key.")
@click.option("--clockify-workspace", envvar="CLOCKIFY_WORKSPACE",
              help="Clockify workspace")
def eventserver(debug,
                ftrack_url,
                ftrack_user,
                ftrack_api_key,
                legacy,
                clockify_api_key,
                clockify_workspace):
    """Launch ftrack event server.

    This should be ideally used by system service (such us systemd or upstart
    on linux and window service).
    """
    if debug:
        os.environ['OPENPYPE_DEBUG'] = "3"

    PypeCommands().launch_eventservercli(
        ftrack_url,
        ftrack_user,
        ftrack_api_key,
        legacy,
        clockify_api_key,
        clockify_workspace
    )


@main.command()
@click.option("-d", "--debug", is_flag=True, help="Print debug messages")
@click.option("-h", "--host", help="Host", default=None)
@click.option("-p", "--port", help="Port", default=None)
@click.option("-e", "--executable", help="Executable")
@click.option("-u", "--upload_dir", help="Upload dir")
def webpublisherwebserver(debug, executable, upload_dir, host=None, port=None):
    """Starts webserver for communication with Webpublish FR via command line

        OP must be congigured on a machine, eg. OPENPYPE_MONGO filled AND
        FTRACK_BOT_API_KEY provided with api key from Ftrack.

        Expect "pype.club" user created on Ftrack.
    """
    if debug:
        os.environ['OPENPYPE_DEBUG'] = "3"

    PypeCommands().launch_webpublisher_webservercli(
        upload_dir=upload_dir,
        executable=executable,
        host=host,
        port=port
    )


@main.command()
@click.argument("output_json_path")
@click.option("--project", help="Project name", default=None)
@click.option("--asset", help="Asset name", default=None)
@click.option("--task", help="Task name", default=None)
@click.option("--app", help="Application name", default=None)
def extractenvironments(output_json_path, project, asset, task, app):
    """Extract environment variables for entered context to a json file.

    Entered output filepath will be created if does not exists.

    All context options must be passed otherwise only pype's global
    environments will be extracted.

    Context options are "project", "asset", "task", "app"
    """
    PypeCommands.extractenvironments(
        output_json_path, project, asset, task, app
    )


@main.command()
@click.argument("paths", nargs=-1)
@click.option("-d", "--debug", is_flag=True, help="Print debug messages")
@click.option("-t", "--targets", help="Targets module", default=None,
              multiple=True)
@click.option("-g", "--gui", is_flag=True,
              help="Show Publish UI", default=False)
def publish(debug, paths, targets, gui):
    """Start CLI publishing.

    Publish collects json from paths provided as an argument.
    More than one path is allowed.
    """
    if debug:
        os.environ['OPENPYPE_DEBUG'] = '3'
    PypeCommands.publish(list(paths), targets, gui)


@main.command()
@click.argument("path")
@click.option("-d", "--debug", is_flag=True, help="Print debug messages")
@click.option("-h", "--host", help="Host")
@click.option("-u", "--user", help="User email address")
@click.option("-p", "--project", help="Project")
@click.option("-t", "--targets", help="Targets", default=None,
              multiple=True)
def remotepublishfromapp(debug, project, path, host, user=None, targets=None):
    """Start CLI publishing.

    Publish collects json from paths provided as an argument.
    More than one path is allowed.
    """
    if debug:
        os.environ['OPENPYPE_DEBUG'] = '3'
    PypeCommands.remotepublishfromapp(
        project, path, host, user, targets=targets
    )


@main.command()
@click.argument("path")
@click.option("-d", "--debug", is_flag=True, help="Print debug messages")
@click.option("-u", "--user", help="User email address")
@click.option("-p", "--project", help="Project")
@click.option("-t", "--targets", help="Targets", default=None,
              multiple=True)
def remotepublish(debug, project, path, user=None, targets=None):
    """Start CLI publishing.

    Publish collects json from paths provided as an argument.
    More than one path is allowed.
    """
    if debug:
        os.environ['OPENPYPE_DEBUG'] = '3'
    PypeCommands.remotepublish(project, path, user, targets=targets)


@main.command()
@click.option("-d", "--debug", is_flag=True, help="Print debug messages")
@click.option("-p", "--project", required=True,
              help="name of project asset is under")
@click.option("-a", "--asset", required=True,
              help="name of asset to which we want to copy textures")
@click.option("--path", required=True,
              help="path where textures are found",
              type=click.Path(exists=True))
def texturecopy(debug, project, asset, path):
    """Copy specified textures to provided asset path.

    It validates if project and asset exists. Then it will use speedcopy to
    copy all textures found in all directories under --path to destination
    folder, determined by template texture in anatomy. I will use source
    filename and automatically rise version number on directory.

    Result will be copied without directory structure so it will be flat then.
    Nothing is written to database.
    """
    if debug:
        os.environ['OPENPYPE_DEBUG'] = '3'
    PypeCommands().texture_copy(project, asset, path)


@main.command(context_settings={"ignore_unknown_options": True})
@click.option("--app", help="Registered application name")
@click.option("--project", help="Project name",
              default=lambda: os.environ.get('AVALON_PROJECT', ''))
@click.option("--asset", help="Asset name",
              default=lambda: os.environ.get('AVALON_ASSET', ''))
@click.option("--task", help="Task name",
              default=lambda: os.environ.get('AVALON_TASK', ''))
@click.option("--tools", help="List of tools to add")
@click.option("--user", help="Pype user name",
              default=lambda: os.environ.get('OPENPYPE_USERNAME', ''))
@click.option("-fs",
              "--ftrack-server",
              help="Registered application name",
              default=lambda: os.environ.get('FTRACK_SERVER', ''))
@click.option("-fu",
              "--ftrack-user",
              help="Registered application name",
              default=lambda: os.environ.get('FTRACK_API_USER', ''))
@click.option("-fk",
              "--ftrack-key",
              help="Registered application name",
              default=lambda: os.environ.get('FTRACK_API_KEY', ''))
@click.argument('arguments', nargs=-1)
def launch(app, project, asset, task,
           ftrack_server, ftrack_user, ftrack_key, tools, arguments, user):
    """Launch registered application name in Pype context.

    You can define applications in pype-config toml files. Project, asset name
    and task name must be provided (even if they are not used by app itself).
    Optionally you can specify ftrack credentials if needed.

    ARGUMENTS are passed to launched application.

    """
    # TODO: this needs to switch for Settings
    if ftrack_server:
        os.environ["FTRACK_SERVER"] = ftrack_server

    if ftrack_server:
        os.environ["FTRACK_API_USER"] = ftrack_user

    if ftrack_server:
        os.environ["FTRACK_API_KEY"] = ftrack_key

    if user:
        os.environ["OPENPYPE_USERNAME"] = user

    # test required
    if not project or not asset or not task:
        print("!!! Missing required arguments")
        return

    PypeCommands().run_application(app, project, asset, task, tools, arguments)


@main.command(context_settings={"ignore_unknown_options": True})
def projectmanager():
    PypeCommands().launch_project_manager()


@main.command()
@click.argument("output_path")
@click.option("--project", help="Define project context")
@click.option("--asset", help="Define asset in project (project must be set)")
@click.option(
    "--strict",
    is_flag=True,
    help="Full context must be set otherwise dialog can't be closed."
)
def contextselection(
    output_path,
    project,
    asset,
    strict
):
    """Show Qt dialog to select context.

    Context is project name, asset name and task name. The result is stored
    into json file which path is passed in first argument.
    """
    PypeCommands.contextselection(
        output_path,
        project,
        asset,
        strict
    )


@main.command(
    context_settings=dict(
        ignore_unknown_options=True,
        allow_extra_args=True))
@click.argument("script", required=True, type=click.Path(exists=True))
def run(script):
    """Run python script in Pype context."""
    import runpy

    if not script:
        print("Error: missing path to script file.")
    else:

        args = sys.argv
        args.remove("run")
        args.remove(script)
        sys.argv = args
        args_string = " ".join(args[1:])
        print(f"... running: {script} {args_string}")
        runpy.run_path(script, run_name="__main__", )


@main.command()
@click.argument("folder", nargs=-1)
@click.option("-m",
              "--mark",
              help="Run tests marked by",
              default=None)
@click.option("-p",
              "--pyargs",
              help="Run tests from package",
              default=None)
def runtests(folder, mark, pyargs):
    """Run all automatic tests after proper initialization via start.py"""
    PypeCommands().run_tests(folder, mark, pyargs)


@main.command()
<<<<<<< HEAD
def context_selector():
    """Show widget to show context selector."""
    PypeCommands().show_context_selector()
=======
@click.option("-d", "--debug",
              is_flag=True, help=("Run process in debug mode"))
@click.option("-a", "--active_site", required=True,
              help="Name of active stie")
def syncserver(debug, active_site):
    """Run sync site server in background.

        Some Site Sync use cases need to expose site to another one.
        For example if majority of artists work in studio, they are not using
        SS at all, but if you want to expose published assets to 'studio' site
        to SFTP for only a couple of artists, some background process must
        mark published assets to live on multiple sites (they might be
        physically in same location - mounted shared disk).

        Process mimics OP Tray with specific 'active_site' name, all
        configuration for this "dummy" user comes from Setting or Local
        Settings (configured by starting OP Tray with env
        var OPENPYPE_LOCAL_ID set to 'active_site'.
    """
    if debug:
        os.environ['OPENPYPE_DEBUG'] = '3'
    PypeCommands().syncserver(active_site)
>>>>>>> 533da5f5
<|MERGE_RESOLUTION|>--- conflicted
+++ resolved
@@ -360,13 +360,8 @@
     """Run all automatic tests after proper initialization via start.py"""
     PypeCommands().run_tests(folder, mark, pyargs)
 
-
-@main.command()
-<<<<<<< HEAD
-def context_selector():
-    """Show widget to show context selector."""
-    PypeCommands().show_context_selector()
-=======
+    
+@main.command()    
 @click.option("-d", "--debug",
               is_flag=True, help=("Run process in debug mode"))
 @click.option("-a", "--active_site", required=True,
@@ -388,5 +383,4 @@
     """
     if debug:
         os.environ['OPENPYPE_DEBUG'] = '3'
-    PypeCommands().syncserver(active_site)
->>>>>>> 533da5f5
+    PypeCommands().syncserver(active_site)