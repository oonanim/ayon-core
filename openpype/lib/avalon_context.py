--- conflicted
+++ resolved
@@ -1,11 +1,9 @@
 """Should be used only inside of hosts."""
 import os
-import json
 import re
 import copy
 import platform
 import logging
-import collections
 import functools
 import warnings
 
@@ -13,13 +11,9 @@
     get_project,
     get_assets,
     get_asset_by_name,
-    get_subsets,
-    get_last_versions,
     get_last_version_by_subset_name,
-    get_representations,
     get_workfile_info,
 )
-from openpype.settings import get_project_settings
 from .profiles_filtering import filter_profiles
 from .events import emit_event
 from .path_templates import StringTemplate
@@ -778,748 +772,9 @@
     )
 
 
-<<<<<<< HEAD
-@with_pipeline_io
-def collect_last_version_repres(asset_docs):
-    """Collect subsets, versions and representations for asset_entities.
-
-    Args:
-        asset_entities (list): Asset entities for which want to find data
-
-    Returns:
-        (dict): collected entities
-
-    Example output:
-    ```
-    {
-        {Asset ID}: {
-            "asset_entity": <AssetEntity>,
-            "subsets": {
-                {Subset ID}: {
-                    "subset_entity": <SubsetEntity>,
-                    "version": {
-                        "version_entity": <VersionEntity>,
-                        "repres": [
-                            <RepreEntity1>, <RepreEntity2>, ...
-                        ]
-                    }
-                },
-                ...
-            }
-        },
-        ...
-    }
-    output[asset_id]["subsets"][subset_id]["version"]["repres"]
-    ```
-    """
-
-    output = {}
-    if not asset_docs:
-        return output
-
-    asset_docs_by_ids = {asset["_id"]: asset for asset in asset_docs}
-
-    project_name = legacy_io.active_project()
-    subsets = list(get_subsets(
-        project_name, asset_ids=asset_docs_by_ids.keys()
-    ))
-    subset_entity_by_ids = {subset["_id"]: subset for subset in subsets}
-
-    last_version_by_subset_id = get_last_versions(
-        project_name, subset_entity_by_ids.keys()
-    )
-    last_version_docs_by_id = {
-        version["_id"]: version
-        for version in last_version_by_subset_id.values()
-    }
-    repre_docs = get_representations(
-        project_name, version_ids=last_version_docs_by_id.keys()
-    )
-
-    for repre_doc in repre_docs:
-        version_id = repre_doc["parent"]
-        version_doc = last_version_docs_by_id[version_id]
-
-        subset_id = version_doc["parent"]
-        subset_doc = subset_entity_by_ids[subset_id]
-
-        asset_id = subset_doc["parent"]
-        asset_doc = asset_docs_by_ids[asset_id]
-
-        if asset_id not in output:
-            output[asset_id] = {
-                "asset_entity": asset_doc,
-                "subsets": {}
-            }
-
-        if subset_id not in output[asset_id]["subsets"]:
-            output[asset_id]["subsets"][subset_id] = {
-                "subset_entity": subset_doc,
-                "version": {
-                    "version_entity": version_doc,
-                    "repres": []
-                }
-            }
-
-        output[asset_id]["subsets"][subset_id]["version"]["repres"].append(
-            repre_doc
-        )
-
-    return output
-
-
-class BuildWorkfile:
-    """Wrapper for build workfile process.
-
-    Load representations for current context by build presets. Build presets
-    are host related, since each host has it's loaders.
-    """
-
-    log = logging.getLogger("BuildWorkfile")
-
-    @staticmethod
-    def map_subsets_by_family(subsets):
-        subsets_by_family = collections.defaultdict(list)
-        for subset in subsets:
-            family = subset["data"].get("family")
-            if not family:
-                families = subset["data"].get("families")
-                if not families:
-                    continue
-                family = families[0]
-
-            subsets_by_family[family].append(subset)
-        return subsets_by_family
-
-    def process(self):
-        """Main method of this wrapper.
-
-        Building of workfile is triggered and is possible to implement
-        post processing of loaded containers if necessary.
-        """
-        containers = self.build_workfile()
-
-        return containers
-
-    @with_pipeline_io
-    def build_workfile(self):
-        """Prepares and load containers into workfile.
-
-        Loads latest versions of current and linked assets to workfile by logic
-        stored in Workfile profiles from presets. Profiles are set by host,
-        filtered by current task name and used by families.
-
-        Each family can specify representation names and loaders for
-        representations and first available and successful loaded
-        representation is returned as container.
-
-        At the end you'll get list of loaded containers per each asset.
-
-        loaded_containers [{
-            "asset_entity": <AssetEntity1>,
-            "containers": [<Container1>, <Container2>, ...]
-        }, {
-            "asset_entity": <AssetEntity2>,
-            "containers": [<Container3>, ...]
-        }, {
-            ...
-        }]
-        """
-
-        from openpype.pipeline.load import get_loaders_by_name
-
-        # Get current asset name and entity
-        project_name = legacy_io.active_project()
-        current_asset_name = legacy_io.Session["AVALON_ASSET"]
-        current_asset_entity = get_asset_by_name(
-            project_name, current_asset_name
-        )
-        # Skip if asset was not found
-        if not current_asset_entity:
-            print("Asset entity with name `{}` was not found".format(
-                current_asset_name
-            ))
-            return
-
-        # Prepare available loaders
-        loaders_by_name = get_loaders_by_name()
-
-        # Skip if there are any loaders
-        if not loaders_by_name:
-            self.log.warning("There are no registered loaders.")
-            return
-
-        # Get current task name
-        current_task_name = legacy_io.Session["AVALON_TASK"]
-
-        # Load workfile presets for task
-        self.build_presets = self.get_build_presets(
-            current_task_name, current_asset_entity
-        )
-
-        # Skip if there are any presets for task
-        if not self.build_presets:
-            self.log.warning(
-                "Current task `{}` does not have any loading preset.".format(
-                    current_task_name
-                )
-            )
-            return
-
-        # Get presets for loading current asset
-        current_context_profiles = self.build_presets.get("current_context")
-        # Get presets for loading linked assets
-        link_context_profiles = self.build_presets.get("linked_assets")
-        # Skip if both are missing
-        if not current_context_profiles and not link_context_profiles:
-            self.log.warning(
-                "Current task `{}` has empty loading preset.".format(
-                    current_task_name
-                )
-            )
-            return
-
-        elif not current_context_profiles:
-            self.log.warning((
-                "Current task `{}` doesn't have any loading"
-                " preset for it's context."
-            ).format(current_task_name))
-
-        elif not link_context_profiles:
-            self.log.warning((
-                "Current task `{}` doesn't have any"
-                "loading preset for it's linked assets."
-            ).format(current_task_name))
-
-        # Prepare assets to process by workfile presets
-        assets = []
-        current_asset_id = None
-        if current_context_profiles:
-            # Add current asset entity if preset has current context set
-            assets.append(current_asset_entity)
-            current_asset_id = current_asset_entity["_id"]
-
-        if link_context_profiles:
-            # Find and append linked assets if preset has set linked mapping
-            link_assets = get_linked_assets(current_asset_entity)
-            if link_assets:
-                assets.extend(link_assets)
-
-        # Skip if there are no assets. This can happen if only linked mapping
-        # is set and there are no links for his asset.
-        if not assets:
-            self.log.warning(
-                "Asset does not have linked assets. Nothing to process."
-            )
-            return
-
-        # Prepare entities from database for assets
-        prepared_entities = collect_last_version_repres(assets)
-
-        # Load containers by prepared entities and presets
-        loaded_containers = []
-        # - Current asset containers
-        if current_asset_id and current_asset_id in prepared_entities:
-            current_context_data = prepared_entities.pop(current_asset_id)
-            loaded_data = self.load_containers_by_asset_data(
-                current_context_data, current_context_profiles, loaders_by_name
-            )
-            if loaded_data:
-                loaded_containers.append(loaded_data)
-
-        # - Linked assets container
-        for linked_asset_data in prepared_entities.values():
-            loaded_data = self.load_containers_by_asset_data(
-                linked_asset_data, link_context_profiles, loaders_by_name
-            )
-            if loaded_data:
-                loaded_containers.append(loaded_data)
-
-        # Return list of loaded containers
-        return loaded_containers
-
-    @with_pipeline_io
-    def get_build_presets(self, task_name, asset_doc):
-        """ Returns presets to build workfile for task name.
-
-        Presets are loaded for current project set in
-        io.Session["AVALON_PROJECT"], filtered by registered host
-        and entered task name.
-
-        Args:
-            task_name (str): Task name used for filtering build presets.
-
-        Returns:
-            (dict): preset per entered task name
-        """
-        host_name = os.environ["AVALON_APP"]
-        project_settings = get_project_settings(
-            legacy_io.Session["AVALON_PROJECT"]
-        )
-
-        host_settings = project_settings.get(host_name) or {}
-        # Get presets for host
-        wb_settings = host_settings.get("workfile_builder")
-        if not wb_settings:
-            # backward compatibility
-            wb_settings = host_settings.get("workfile_build") or {}
-
-        builder_profiles = wb_settings.get("profiles")
-        if not builder_profiles:
-            return None
-
-        task_type = (
-            asset_doc
-            .get("data", {})
-            .get("tasks", {})
-            .get(task_name, {})
-            .get("type")
-        )
-        filter_data = {
-            "task_types": task_type,
-            "tasks": task_name
-        }
-        return filter_profiles(builder_profiles, filter_data)
-
-    def _filter_build_profiles(self, build_profiles, loaders_by_name):
-        """ Filter build profiles by loaders and prepare process data.
-
-        Valid profile must have "loaders", "families" and "repre_names" keys
-        with valid values.
-        - "loaders" expects list of strings representing possible loaders.
-        - "families" expects list of strings for filtering
-                     by main subset family.
-        - "repre_names" expects list of strings for filtering by
-                        representation name.
-
-        Lowered "families" and "repre_names" are prepared for each profile with
-        all required keys.
-
-        Args:
-            build_profiles (dict): Profiles for building workfile.
-            loaders_by_name (dict): Available loaders per name.
-
-        Returns:
-            (list): Filtered and prepared profiles.
-        """
-        valid_profiles = []
-        for profile in build_profiles:
-            # Check loaders
-            profile_loaders = profile.get("loaders")
-            if not profile_loaders:
-                self.log.warning((
-                    "Build profile has missing loaders configuration: {0}"
-                ).format(json.dumps(profile, indent=4)))
-                continue
-
-            # Check if any loader is available
-            loaders_match = False
-            for loader_name in profile_loaders:
-                if loader_name in loaders_by_name:
-                    loaders_match = True
-                    break
-
-            if not loaders_match:
-                self.log.warning((
-                    "All loaders from Build profile are not available: {0}"
-                ).format(json.dumps(profile, indent=4)))
-                continue
-
-            # Check families
-            profile_families = profile.get("families")
-            if not profile_families:
-                self.log.warning((
-                    "Build profile is missing families configuration: {0}"
-                ).format(json.dumps(profile, indent=4)))
-                continue
-
-            # Check representation names
-            profile_repre_names = profile.get("repre_names")
-            if not profile_repre_names:
-                self.log.warning((
-                    "Build profile is missing"
-                    " representation names filtering: {0}"
-                ).format(json.dumps(profile, indent=4)))
-                continue
-
-            # Prepare lowered families and representation names
-            profile["families_lowered"] = [
-                fam.lower() for fam in profile_families
-            ]
-            profile["repre_names_lowered"] = [
-                name.lower() for name in profile_repre_names
-            ]
-
-            valid_profiles.append(profile)
-
-        return valid_profiles
-
-    def _prepare_profile_for_subsets(self, subsets, profiles):
-        """Select profile for each subset by it's data.
-
-        Profiles are filtered for each subset individually.
-        Profile is filtered by subset's family, optionally by name regex and
-        representation names set in profile.
-        It is possible to not find matching profile for subset, in that case
-        subset is skipped and it is possible that none of subsets have
-        matching profile.
-
-        Args:
-            subsets (list): Subset documents.
-            profiles (dict): Build profiles.
-
-        Returns:
-            (dict) Profile by subset's id.
-        """
-        # Prepare subsets
-        subsets_by_family = self.map_subsets_by_family(subsets)
-
-        profiles_per_subset_id = {}
-        for family, subsets in subsets_by_family.items():
-            family_low = family.lower()
-            for profile in profiles:
-                # Skip profile if does not contain family
-                if family_low not in profile["families_lowered"]:
-                    continue
-
-                # Precompile name filters as regexes
-                profile_regexes = profile.get("subset_name_filters")
-                if profile_regexes:
-                    _profile_regexes = []
-                    for regex in profile_regexes:
-                        _profile_regexes.append(re.compile(regex))
-                    profile_regexes = _profile_regexes
-
-                # TODO prepare regex compilation
-                for subset in subsets:
-                    # Verify regex filtering (optional)
-                    if profile_regexes:
-                        valid = False
-                        for pattern in profile_regexes:
-                            if re.match(pattern, subset["name"]):
-                                valid = True
-                                break
-
-                        if not valid:
-                            continue
-
-                    profiles_per_subset_id[subset["_id"]] = profile
-
-                # break profiles loop on finding the first matching profile
-                break
-        return profiles_per_subset_id
-
-    def load_containers_by_asset_data(
-        self, asset_entity_data, build_profiles, loaders_by_name
-    ):
-        """Load containers for entered asset entity by Build profiles.
-
-        Args:
-            asset_entity_data (dict): Prepared data with subsets, last version
-                and representations for specific asset.
-            build_profiles (dict): Build profiles.
-            loaders_by_name (dict): Available loaders per name.
-
-        Returns:
-            (dict) Output contains asset document and loaded containers.
-        """
-
-        # Make sure all data are not empty
-        if not asset_entity_data or not build_profiles or not loaders_by_name:
-            return
-
-        asset_entity = asset_entity_data["asset_entity"]
-
-        valid_profiles = self._filter_build_profiles(
-            build_profiles, loaders_by_name
-        )
-        if not valid_profiles:
-            self.log.warning(
-                "There are not valid Workfile profiles. Skipping process."
-            )
-            return
-
-        self.log.debug("Valid Workfile profiles: {}".format(valid_profiles))
-
-        subsets_by_id = {}
-        version_by_subset_id = {}
-        repres_by_version_id = {}
-        for subset_id, in_data in asset_entity_data["subsets"].items():
-            subset_entity = in_data["subset_entity"]
-            subsets_by_id[subset_entity["_id"]] = subset_entity
-
-            version_data = in_data["version"]
-            version_entity = version_data["version_entity"]
-            version_by_subset_id[subset_id] = version_entity
-            repres_by_version_id[version_entity["_id"]] = (
-                version_data["repres"]
-            )
-
-        if not subsets_by_id:
-            self.log.warning("There are not subsets for asset {0}".format(
-                asset_entity["name"]
-            ))
-            return
-
-        profiles_per_subset_id = self._prepare_profile_for_subsets(
-            subsets_by_id.values(), valid_profiles
-        )
-        if not profiles_per_subset_id:
-            self.log.warning("There are not valid subsets.")
-            return
-
-        valid_repres_by_subset_id = collections.defaultdict(list)
-        for subset_id, profile in profiles_per_subset_id.items():
-            profile_repre_names = profile["repre_names_lowered"]
-
-            version_entity = version_by_subset_id[subset_id]
-            version_id = version_entity["_id"]
-            repres = repres_by_version_id[version_id]
-            for repre in repres:
-                repre_name_low = repre["name"].lower()
-                if repre_name_low in profile_repre_names:
-                    valid_repres_by_subset_id[subset_id].append(repre)
-
-        # DEBUG message
-        msg = "Valid representations for Asset: `{}`".format(
-            asset_entity["name"]
-        )
-        for subset_id, repres in valid_repres_by_subset_id.items():
-            subset = subsets_by_id[subset_id]
-            msg += "\n# Subset Name/ID: `{}`/{}".format(
-                subset["name"], subset_id
-            )
-            for repre in repres:
-                msg += "\n## Repre name: `{}`".format(repre["name"])
-
-        self.log.debug(msg)
-
-        containers = self._load_containers(
-            valid_repres_by_subset_id, subsets_by_id,
-            profiles_per_subset_id, loaders_by_name
-        )
-
-        return {
-            "asset_entity": asset_entity,
-            "containers": containers
-        }
-
-    @with_pipeline_io
-    def _load_containers(
-        self, repres_by_subset_id, subsets_by_id,
-        profiles_per_subset_id, loaders_by_name
-    ):
-        """Real load by collected data happens here.
-
-        Loading of representations per subset happens here. Each subset can
-        loads one representation. Loading is tried in specific order.
-        Representations are tried to load by names defined in configuration.
-        If subset has representation matching representation name each loader
-        is tried to load it until any is successful. If none of them was
-        successful then next representation name is tried.
-        Subset process loop ends when any representation is loaded or
-        all matching representations were already tried.
-
-        Args:
-            repres_by_subset_id (dict): Available representations mapped
-                by their parent (subset) id.
-            subsets_by_id (dict): Subset documents mapped by their id.
-            profiles_per_subset_id (dict): Build profiles mapped by subset id.
-            loaders_by_name (dict): Available loaders per name.
-
-        Returns:
-            (list) Objects of loaded containers.
-        """
-        from openpype.pipeline import (
-            IncompatibleLoaderError,
-            load_container,
-        )
-
-        loaded_containers = []
-
-        # Get subset id order from build presets.
-        build_presets = self.build_presets.get("current_context", [])
-        build_presets += self.build_presets.get("linked_assets", [])
-        subset_ids_ordered = []
-        for preset in build_presets:
-            for preset_family in preset["families"]:
-                for id, subset in subsets_by_id.items():
-                    if preset_family not in subset["data"].get("families", []):
-                        continue
-
-                    subset_ids_ordered.append(id)
-
-        # Order representations from subsets.
-        print("repres_by_subset_id", repres_by_subset_id)
-        representations_ordered = []
-        representations = []
-        for id in subset_ids_ordered:
-            for subset_id, repres in repres_by_subset_id.items():
-                if repres in representations:
-                    continue
-
-                if id == subset_id:
-                    representations_ordered.append((subset_id, repres))
-                    representations.append(repres)
-
-        print("representations", representations)
-
-        # Load ordered representations.
-        for subset_id, repres in representations_ordered:
-            subset_name = subsets_by_id[subset_id]["name"]
-
-            profile = profiles_per_subset_id[subset_id]
-            loaders_last_idx = len(profile["loaders"]) - 1
-            repre_names_last_idx = len(profile["repre_names_lowered"]) - 1
-
-            repre_by_low_name = {
-                repre["name"].lower(): repre for repre in repres
-            }
-
-            is_loaded = False
-            for repre_name_idx, profile_repre_name in enumerate(
-                profile["repre_names_lowered"]
-            ):
-                # Break iteration if representation was already loaded
-                if is_loaded:
-                    break
-
-                repre = repre_by_low_name.get(profile_repre_name)
-                if not repre:
-                    continue
-
-                for loader_idx, loader_name in enumerate(profile["loaders"]):
-                    if is_loaded:
-                        break
-
-                    loader = loaders_by_name.get(loader_name)
-                    if not loader:
-                        continue
-                    try:
-                        container = load_container(
-                            loader,
-                            repre["_id"],
-                            name=subset_name
-                        )
-                        loaded_containers.append(container)
-                        is_loaded = True
-
-                    except Exception as exc:
-                        if exc == IncompatibleLoaderError:
-                            self.log.info((
-                                "Loader `{}` is not compatible with"
-                                " representation `{}`"
-                            ).format(loader_name, repre["name"]))
-
-                        else:
-                            self.log.error(
-                                "Unexpected error happened during loading",
-                                exc_info=True
-                            )
-
-                        msg = "Loading failed."
-                        if loader_idx < loaders_last_idx:
-                            msg += " Trying next loader."
-                        elif repre_name_idx < repre_names_last_idx:
-                            msg += (
-                                " Loading of subset `{}` was not successful."
-                            ).format(subset_name)
-                        else:
-                            msg += " Trying next representation."
-                        self.log.info(msg)
-
-        return loaded_containers
-
-    @with_pipeline_io
-    def _collect_last_version_repres(self, asset_docs):
-        """Collect subsets, versions and representations for asset_entities.
-
-        Args:
-            asset_entities (list): Asset entities for which want to find data
-
-        Returns:
-            (dict): collected entities
-
-        Example output:
-        ```
-        {
-            {Asset ID}: {
-                "asset_entity": <AssetEntity>,
-                "subsets": {
-                    {Subset ID}: {
-                        "subset_entity": <SubsetEntity>,
-                        "version": {
-                            "version_entity": <VersionEntity>,
-                            "repres": [
-                                <RepreEntity1>, <RepreEntity2>, ...
-                            ]
-                        }
-                    },
-                    ...
-                }
-            },
-            ...
-        }
-        output[asset_id]["subsets"][subset_id]["version"]["repres"]
-        ```
-        """
-
-        output = {}
-        if not asset_docs:
-            return output
-
-        asset_docs_by_ids = {asset["_id"]: asset for asset in asset_docs}
-
-        project_name = legacy_io.active_project()
-        subsets = list(get_subsets(
-            project_name, asset_ids=asset_docs_by_ids.keys()
-        ))
-        subset_entity_by_ids = {subset["_id"]: subset for subset in subsets}
-
-        last_version_by_subset_id = get_last_versions(
-            project_name, subset_entity_by_ids.keys()
-        )
-        last_version_docs_by_id = {
-            version["_id"]: version
-            for version in last_version_by_subset_id.values()
-        }
-        repre_docs = get_representations(
-            project_name, version_ids=last_version_docs_by_id.keys()
-        )
-
-        for repre_doc in repre_docs:
-            version_id = repre_doc["parent"]
-            version_doc = last_version_docs_by_id[version_id]
-
-            subset_id = version_doc["parent"]
-            subset_doc = subset_entity_by_ids[subset_id]
-
-            asset_id = subset_doc["parent"]
-            asset_doc = asset_docs_by_ids[asset_id]
-
-            if asset_id not in output:
-                output[asset_id] = {
-                    "asset_entity": asset_doc,
-                    "subsets": {}
-                }
-
-            if subset_id not in output[asset_id]["subsets"]:
-                output[asset_id]["subsets"][subset_id] = {
-                    "subset_entity": subset_doc,
-                    "version": {
-                        "version_entity": version_doc,
-                        "repres": []
-                    }
-                }
-
-            output[asset_id]["subsets"][subset_id]["version"]["repres"].append(
-                repre_doc
-            )
-=======
 @deprecated("openpype.pipeline.workfile.BuildWorkfile")
 def BuildWorkfile():
     from openpype.pipeline.workfile import BuildWorkfile
->>>>>>> e95c58e7
 
     return BuildWorkfile()
 
