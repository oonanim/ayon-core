--- conflicted
+++ resolved
@@ -608,61 +608,6 @@
     return imageio_global, imageio_host
 
 
-<<<<<<< HEAD
-def get_display_view_colorspace_name(config_path, display, view):
-    """Returns the colorspace attribute of the (display, view) pair.
-
-    Args:
-        config_path (str): path string leading to config.ocio
-        display (str): display name e.g. "ACES"
-        view (str): view name e.g. "sRGB"
-
-    Returns:
-        view color space name (str) e.g. "Output - sRGB"
-    """
-
-    if not compatibility_check():
-        # python environment is not compatible with PyOpenColorIO
-        # needs to be run in subprocess
-        return get_display_view_colorspace_subprocess(config_path,
-                                                      display, view)
-
-    from openpype.scripts.ocio_wrapper import _get_display_view_colorspace_name  # noqa
-
-    return _get_display_view_colorspace_name(config_path, display, view)
-
-
-def get_display_view_colorspace_subprocess(config_path, display, view):
-    """Returns the colorspace attribute of the (display, view) pair
-        via subprocess.
-
-    Args:
-        config_path (str): path string leading to config.ocio
-        display (str): display name e.g. "ACES"
-        view (str): view name e.g. "sRGB"
-
-    Returns:
-        view color space name (str) e.g. "Output - sRGB"
-    """
-
-    with _make_temp_json_file() as tmp_json_path:
-        # Prepare subprocess arguments
-        args = [
-            "run", get_ocio_config_script_path(),
-            "config", "get_display_view_colorspace_name",
-            "--in_path", config_path,
-            "--out_path", tmp_json_path,
-            "--display", display,
-            "--view", view
-        ]
-        log.debug("Executing: {}".format(" ".join(args)))
-
-        run_openpype_process(*args, logger=log)
-
-        # return default view colorspace name
-        with open(tmp_json_path, "r") as f:
-            return json.load(f)
-=======
 def get_colorspace_settings_from_publish_context(context_data):
     """Returns solved settings for the host context.
 
@@ -776,4 +721,58 @@
 
         # update data key
         representation["colorspaceData"] = colorspace_data
->>>>>>> f321c55f
+
+
+def get_display_view_colorspace_name(config_path, display, view):
+    """Returns the colorspace attribute of the (display, view) pair.
+
+    Args:
+        config_path (str): path string leading to config.ocio
+        display (str): display name e.g. "ACES"
+        view (str): view name e.g. "sRGB"
+
+    Returns:
+        view color space name (str) e.g. "Output - sRGB"
+    """
+
+    if not compatibility_check():
+        # python environment is not compatible with PyOpenColorIO
+        # needs to be run in subprocess
+        return get_display_view_colorspace_subprocess(config_path,
+                                                      display, view)
+
+    from openpype.scripts.ocio_wrapper import _get_display_view_colorspace_name  # noqa
+
+    return _get_display_view_colorspace_name(config_path, display, view)
+
+
+def get_display_view_colorspace_subprocess(config_path, display, view):
+    """Returns the colorspace attribute of the (display, view) pair
+        via subprocess.
+
+    Args:
+        config_path (str): path string leading to config.ocio
+        display (str): display name e.g. "ACES"
+        view (str): view name e.g. "sRGB"
+
+    Returns:
+        view color space name (str) e.g. "Output - sRGB"
+    """
+
+    with _make_temp_json_file() as tmp_json_path:
+        # Prepare subprocess arguments
+        args = [
+            "run", get_ocio_config_script_path(),
+            "config", "get_display_view_colorspace_name",
+            "--in_path", config_path,
+            "--out_path", tmp_json_path,
+            "--display", display,
+            "--view", view
+        ]
+        log.debug("Executing: {}".format(" ".join(args)))
+
+        run_openpype_process(*args, logger=log)
+
+        # return default view colorspace name
+        with open(tmp_json_path, "r") as f:
+            return json.load(f)