--- conflicted
+++ resolved
@@ -247,32 +247,6 @@
                 "setMembers": layer_name,
                 "multipartExr": exf.multipart,
                 "publish": True,
-<<<<<<< HEAD
-                "frameStart": int(
-                    context.data["assetEntity"]["data"]["frameStart"]
-                ),
-                "frameEnd": int(
-                    context.data["assetEntity"]["data"]["frameEnd"]
-                ),
-                "frameStartHandle": int(
-                    self.get_render_attribute("startFrame", layer=layer_name)
-                ),
-                "frameEndHandle": int(
-                    self.get_render_attribute("endFrame", layer=layer_name)
-                ),
-                "byFrameStep": int(
-                    self.get_render_attribute("byFrameStep", layer=layer_name)
-                ),
-                "renderer": self.get_render_attribute(
-                    "currentRenderer", layer=layer_name
-                ),
-                "handleStart": int(
-                    context.data["assetEntity"]["data"]["handleStart"]
-                ),
-                "handleEnd": int(
-                    context.data["assetEntity"]["data"]["handleEnd"]
-                ),
-=======
 
                 "handleStart": handle_start,
                 "handleEnd": handle_end,
@@ -285,7 +259,6 @@
                                               layer=layer_name)),
                 "renderer": self.get_render_attribute("currentRenderer",
                                                       layer=layer_name),
->>>>>>> c0dbb50d
                 # instance subset
                 "family": "renderlayer",
                 "families": ["renderlayer"],
@@ -555,19 +528,12 @@
                 int(layer_data["frameStep"]),
             ):
                 expected_files.append(
-<<<<<<< HEAD
                     "{}.{}.{}".format(
                         file_prefix,
                         str(frame).rjust(layer_data["padding"], "0"),
                         layer_data["defaultExt"],
                     )
                 )
-=======
-                    '{}.{}.{}'.format(file_prefix,
-                                      str(frame).rjust(
-                                          layer_data["padding"], "0"),
-                                      layer_data["defaultExt"]))
->>>>>>> c0dbb50d
         return expected_files
 
     def _generate_aov_file_sequences(self, layer_data):
@@ -708,15 +674,10 @@
     def get_aovs(self):
         enabled_aovs = []
         try:
-<<<<<<< HEAD
             if not (
                 cmds.getAttr("defaultArnoldRenderOptions.aovMode")
-                and not cmds.getAttr("defaultArnoldDriver.mergeAOVs")
+                and not cmds.getAttr("defaultArnoldDriver.mergeAOVs")  # noqa: W503, E501
             ):
-=======
-            if not (cmds.getAttr('defaultArnoldRenderOptions.aovMode')
-                    and not cmds.getAttr('defaultArnoldDriver.mergeAOVs')):  # noqa: W503, E501
->>>>>>> c0dbb50d
                 # AOVs are merged in mutli-channel file
                 self.multipart = True
                 return enabled_aovs
@@ -801,7 +762,7 @@
             # really? do we set it in vray just by selecting multichannel exr?
             if (
                 cmds.getAttr("vraySettings.imageFormatStr")
-                == "exr (multichannel)"
+                == "exr (multichannel)"  # noqa: W503
             ):
                 # AOVs are merged in mutli-channel file
                 self.multipart = True
@@ -836,12 +797,7 @@
             if enabled:
                 # todo: find how vray set format for AOVs
                 enabled_aovs.append(
-<<<<<<< HEAD
-                    (self._get_vray_aov_name(aov), default_ext)
-                )
-=======
                     (self._get_vray_aov_name(aov), default_ext))
->>>>>>> c0dbb50d
         return enabled_aovs
 
     def _get_vray_aov_name(self, node):
