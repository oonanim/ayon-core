from collections import OrderedDict
import avalon.api
import avalon.nuke
from pype.nuke.lib import create_write_node
from pype import api as pype
<<<<<<< HEAD
from pypeapp import config
=======
>>>>>>> e9ea1686

import nuke


log = pype.Logger().get_logger(__name__, "nuke")


def subset_to_families(subset, family, families):
    subset_sufx = str(subset).replace(family, "")
    new_subset = families + subset_sufx
    return "{}.{}".format(family, new_subset)


class CreateWriteRender(avalon.nuke.Creator):
    # change this to template preset
    preset = "render"

    name = "WriteRender"
    label = "Create Write Render"
    hosts = ["nuke"]
    family = "{}_write".format(preset)
    families = preset
    icon = "sign-out"
    defaults = ["Main", "Mask"]

    def __init__(self, *args, **kwargs):
        super(CreateWriteRender, self).__init__(*args, **kwargs)
        self.presets = config.get_presets()['plugins']["nuke"]["create"].get(
            self.__class__.__name__, {}
        )

        self.name = self.data["subset"]

        data = OrderedDict()

        data["family"] = self.family.split("_")[-1]
        data["families"] = self.families

        {data.update({k: v}) for k, v in self.data.items()
         if k not in data.keys()}
        self.data = data

    def process(self):

        family = self.family
        node = 'write'

        instance = nuke.toNode(self.data["subset"])

        if not instance:
            write_data = {
                "class": node,
                "preset": self.preset,
                "avalon": self.data
            }

            if self.presets.get('fpath_template'):
                self.log.info("Adding template path from preset")
                write_data.update(
                    {"fpath_template": self.presets["fpath_template"]}
                )
            else:
                self.log.info("Adding template path from plugin")
                write_data.update({
                    "fpath_template": "{work}/renders/v{version}/{subset}.{frame}.{ext}"})

            create_write_node(self.data["subset"], write_data)

        return


class CreateWritePrerender(avalon.nuke.Creator):
    # change this to template preset
    preset = "prerender"

    name = "WritePrerender"
    label = "Create Write Prerender"
    hosts = ["nuke"]
    family = "{}_write".format(preset)
    families = preset
    icon = "sign-out"
    defaults = ["Main", "Mask"]

    def __init__(self, *args, **kwargs):
        super(CreateWritePrerender, self).__init__(*args, **kwargs)
        self.presets = config.get_presets()['plugins']["nuke"]["create"].get(
            self.__class__.__name__, {}
        )

        data = OrderedDict()

        data["family"] = self.family.split("_")[1]
        data["families"] = self.families

        {data.update({k: v}) for k, v in self.data.items()
         if k not in data.keys()}
        self.data = data

    def process(self):
        self.name = self.data["subset"]

        instance = nuke.toNode(self.data["subset"])
        node = 'write'

        if not instance:
            write_data = {
                "class": node,
                "preset": self.preset,
                "avalon": self.data
            }

            if self.presets.get('fpath_template'):
                self.log.info("Adding template path from preset")
                write_data.update(
                    {"fpath_template": self.presets["fpath_template"]}
                )
            else:
                self.log.info("Adding template path from plugin")
                write_data.update({
                    "fpath_template": "{work}/prerenders/{subset}/{subset}.{frame}.{ext}"})

            create_write_node(self.data["subset"], write_data)

        return<|MERGE_RESOLUTION|>--- conflicted
+++ resolved
@@ -3,10 +3,7 @@
 import avalon.nuke
 from pype.nuke.lib import create_write_node
 from pype import api as pype
-<<<<<<< HEAD
 from pypeapp import config
-=======
->>>>>>> e9ea1686
 
 import nuke
 
