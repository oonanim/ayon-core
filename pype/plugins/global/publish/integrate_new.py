import os
from os.path import getsize
import logging
import sys
import clique
import errno
import pyblish.api
from avalon import api, io
from avalon.vendor import filelink
# this is needed until speedcopy for linux is fixed
if sys.platform == "win32":
    from speedcopy import copyfile
else:
    from shutil import copyfile

log = logging.getLogger(__name__)


class IntegrateAssetNew(pyblish.api.InstancePlugin):
    """Resolve any dependency issues

    This plug-in resolves any paths which, if not updated might break
    the published file.

    The order of families is important, when working with lookdev you want to
    first publish the texture, update the texture paths in the nodes and then
    publish the shading network. Same goes for file dependent assets.

    Requirements for instance to be correctly integrated

    instance.data['representations'] - must be a list and each member
    must be a dictionary with following data:
        'files': list of filenames for sequence, string for single file.
                 Only the filename is allowed, without the folder path.
        'stagingDir': "path/to/folder/with/files"
        'name': representation name (usually the same as extension)
        'ext': file extension
    optional data
        'anatomy_template': 'publish' or 'render', etc.
                            template from anatomy that should be used for
                            integrating this file. Only the first level can
                            be specified right now.
        "frameStart"
        "frameEnd"
        'fps'
    """

    label = "Integrate Asset New"
    order = pyblish.api.IntegratorOrder
    families = ["workfile",
                "pointcache",
                "camera",
                "animation",
                "model",
                "mayaAscii",
                "setdress",
                "layout",
                "ass",
                "vdbcache",
                "scene",
                "vrayproxy",
                "render",
                "imagesequence",
                "review",
                "rendersetup",
                "rig",
                "plate",
                "look",
                "lut",
                "audio",
                "yetiRig",
                "yeticache",
<<<<<<< HEAD
                "nukenodes",
                "gizmo"
=======
                "source",
                "matchmove",
                "image"
>>>>>>> ad2a01c1
                ]
    exclude_families = ["clip"]

    def process(self, instance):

        if [ef for ef in self.exclude_families
                if instance.data["family"] in ef]:
            return

        self.register(instance)

        self.log.info("Integrating Asset in to the database ...")
        self.log.info("instance.data: {}".format(instance.data))
        if instance.data.get('transfer', True):
            self.integrate(instance)

    def register(self, instance):
        # Required environment variables
        PROJECT = api.Session["AVALON_PROJECT"]
        ASSET = instance.data.get("asset") or api.Session["AVALON_ASSET"]
        TASK = instance.data.get("task") or api.Session["AVALON_TASK"]
        LOCATION = api.Session["AVALON_LOCATION"]

        context = instance.context
        # Atomicity
        #
        # Guarantee atomic publishes - each asset contains
        # an identical set of members.
        #     __
        #    /     o
        #   /       \
        #  |    o    |
        #   \       /
        #    o   __/
        #
        # for result in context.data["results"]:
        #     if not result["success"]:
        #         self.log.debug(result)
        #         exc_type, exc_value, exc_traceback = result["error_info"]
        #         extracted_traceback = traceback.extract_tb(exc_traceback)[-1]
        #         self.log.debug(
        #             "Error at line {}: \"{}\"".format(
        #                 extracted_traceback[1], result["error"]
        #             )
        #         )
        # assert all(result["success"] for result in context.data["results"]),(
        #     "Atomicity not held, aborting.")

        # Assemble
        #
        #       |
        #       v
        #  --->   <----
        #       ^
        #       |
        #
        stagingdir = instance.data.get("stagingDir")
        if not stagingdir:
            self.log.info('''{} is missing reference to staging
                            directory Will try to get it from
                            representation'''.format(instance))

        # extra check if stagingDir actually exists and is available

        self.log.debug("Establishing staging directory @ %s" % stagingdir)

        # Ensure at least one file is set up for transfer in staging dir.
        repres = instance.data.get("representations", None)
        assert repres, "Instance has no files to transfer"
        assert isinstance(repres, (list, tuple)), (
            "Instance 'files' must be a list, got: {0}".format(repres)
        )

        # FIXME: io is not initialized at this point for shell host
        io.install()
        project = io.find_one({"type": "project"})

        asset = io.find_one({"type": "asset",
                             "name": ASSET,
                             "parent": project["_id"]})

        assert all([project, asset]), ("Could not find current project or "
                                       "asset '%s'" % ASSET)

        subset = self.get_subset(asset, instance)

        # get next version
        latest_version = io.find_one({"type": "version",
                                      "parent": subset["_id"]},
                                     {"name": True},
                                     sort=[("name", -1)])

        next_version = 1
        if latest_version is not None:
            next_version += latest_version["name"]

        if instance.data.get('version'):
            next_version = int(instance.data.get('version'))

        # self.log.info("Verifying version from assumed destination")

        # assumed_data = instance.data["assumedTemplateData"]
        # assumed_version = assumed_data["version"]
        # if assumed_version != next_version:
        #     raise AttributeError("Assumed version 'v{0:03d}' does not match"
        #                          "next version in database "
        #                          "('v{1:03d}')".format(assumed_version,
        #                                                next_version))

        self.log.debug("Next version: v{0:03d}".format(next_version))

        version_data = self.create_version_data(context, instance)

        version_data_instance = instance.data.get('versionData')

        if version_data_instance:
            version_data.update(version_data_instance)

        version = self.create_version(subset=subset,
                                      version_number=next_version,
                                      locations=[LOCATION],
                                      data=version_data)

        self.log.debug("Creating version ...")
        existing_version = io.find_one({
            'type': 'version',
            'parent': subset["_id"],
            'name': next_version
        })
        if existing_version is None:
            version_id = io.insert_one(version).inserted_id
        else:
            io.update_many({
                'type': 'version',
                'parent': subset["_id"],
                'name': next_version
            }, {'$set': version}
            )
            version_id = existing_version['_id']
        instance.data['version'] = version['name']

        # Write to disk
        #          _
        #         | |
        #        _| |_
        #    ____\   /
        #   |\    \ / \
        #   \ \    v   \
        #    \ \________.
        #     \|________|
        #
        root = api.registered_root()
        hierarchy = ""
        parents = io.find_one({
            "type": 'asset',
            "name": ASSET
        })['data']['parents']
        if parents and len(parents) > 0:
            # hierarchy = os.path.sep.join(hierarchy)
            hierarchy = os.path.join(*parents)

        anatomy = instance.context.data['anatomy']

        # Find the representations to transfer amongst the files
        # Each should be a single representation (as such, a single extension)
        representations = []
        destination_list = []
        template_name = 'publish'
        if 'transfers' not in instance.data:
            instance.data['transfers'] = []

        for idx, repre in enumerate(instance.data["representations"]):

            # Collection
            #   _______
            #  |______|\
            # |      |\|
            # |       ||
            # |       ||
            # |       ||
            # |_______|
            #
            # create template data for Anatomy
            template_data = {"root": root,
                             "project": {"name": PROJECT,
                                         "code": project['data']['code']},
                             "silo": asset.get('silo'),
                             "task": TASK,
                             "asset": ASSET,
                             "family": instance.data['family'],
                             "subset": subset["name"],
                             "version": int(version["name"]),
                             "hierarchy": hierarchy}

            files = repre['files']
            if repre.get('stagingDir'):
                stagingdir = repre['stagingDir']
            if repre.get('anatomy_template'):
                template_name = repre['anatomy_template']
            template = os.path.normpath(
                anatomy.templates[template_name]["path"])

            sequence_repre = isinstance(files, list)

            if sequence_repre:
                src_collections, remainder = clique.assemble(files)
                self.log.debug(
                    "src_tail_collections: {}".format(str(src_collections)))
                src_collection = src_collections[0]

                # Assert that each member has identical suffix
                src_head = src_collection.format("{head}")
                src_tail = src_collection.format("{tail}")

                # fix dst_padding
                valid_files = [x for x in files if src_collection.match(x)]
                padd_len = len(
                    valid_files[0].replace(src_head, "").replace(src_tail, "")
                )
                src_padding_exp = "%0{}d".format(padd_len)

                test_dest_files = list()
                for i in [1, 2]:
                    template_data["representation"] = repre['ext']
                    template_data["frame"] = src_padding_exp % i
                    anatomy_filled = anatomy.format(template_data)

                    test_dest_files.append(
                        os.path.normpath(
                            anatomy_filled[template_name]["path"])
                    )

                self.log.debug(
                    "test_dest_files: {}".format(str(test_dest_files)))

                dst_collections, remainder = clique.assemble(test_dest_files)
                dst_collection = dst_collections[0]
                dst_head = dst_collection.format("{head}")
                dst_tail = dst_collection.format("{tail}")

                index_frame_start = None

                if repre.get("frameStart"):
                    frame_start_padding = len(str(
                        repre.get("frameEnd")))
                    index_frame_start = int(repre.get("frameStart"))

                dst_padding_exp = src_padding_exp
                dst_start_frame = None
                for i in src_collection.indexes:
                    src_padding = src_padding_exp % i

                    # for adding first frame into db
                    if not dst_start_frame:
                        dst_start_frame = src_padding

                    src_file_name = "{0}{1}{2}".format(
                        src_head, src_padding, src_tail)

                    dst_padding = src_padding_exp % i

                    if index_frame_start:
                        dst_padding_exp = "%0{}d".format(frame_start_padding)
                        dst_padding = dst_padding_exp % index_frame_start
                        index_frame_start += 1

                    dst = "{0}{1}{2}".format(
                            dst_head,
                            dst_padding,
                            dst_tail).replace("..", ".")

                    self.log.debug("destination: `{}`".format(dst))
                    src = os.path.join(stagingdir, src_file_name)

                    self.log.debug("source: {}".format(src))
                    instance.data["transfers"].append([src, dst])

                dst = "{0}{1}{2}".format(
                    dst_head,
                    dst_start_frame,
                    dst_tail).replace("..", ".")
                repre['published_path'] = dst

            else:
                # Single file
                #  _______
                # |      |\
                # |       |
                # |       |
                # |       |
                # |_______|
                #
                template_data.pop("frame", None)
                fname = files
                assert not os.path.isabs(fname), (
                    "Given file name is a full path"
                )

                template_data["representation"] = repre['ext']

                if repre.get("outputName"):
                    template_data["output"] = repre['outputName']

                src = os.path.join(stagingdir, fname)
                anatomy_filled = anatomy.format(template_data)
                dst = os.path.normpath(
                    anatomy_filled[template_name]["path"]).replace("..", ".")

                instance.data["transfers"].append([src, dst])

                repre['published_path'] = dst
                self.log.debug("__ dst: {}".format(dst))

            representation = {
                "schema": "pype:representation-2.0",
                "type": "representation",
                "parent": version_id,
                "name": repre['name'],
                "data": {'path': dst, 'template': template},
                "dependencies": instance.data.get("dependencies", "").split(),

                # Imprint shortcut to context
                # for performance reasons.
                "context": {
                    "root": root,
                    "project": {"name": PROJECT,
                                "code": project['data']['code']},
                    'task': TASK,
                    "silo": asset.get('silo'),
                    "asset": ASSET,
                    "family": instance.data['family'],
                    "subset": subset["name"],
                    "version": version["name"],
                    "hierarchy": hierarchy,
                    "representation": repre['ext']
                }
            }

            if sequence_repre and repre.get("frameStart"):
                representation['context']['frame'] = repre.get("frameStart")

            self.log.debug("__ representation: {}".format(representation))
            destination_list.append(dst)
            self.log.debug("__ destination_list: {}".format(destination_list))
            instance.data['destination_list'] = destination_list
            representations.append(representation)
            self.log.debug("__ representations: {}".format(representations))

        self.log.debug("__ representations: {}".format(representations))
        for rep in instance.data["representations"]:
            self.log.debug("__ represNAME: {}".format(rep['name']))
            self.log.debug("__ represPATH: {}".format(rep['published_path']))
        io.insert_many(representations)
        # self.log.debug("Representation: {}".format(representations))
        self.log.info("Registered {} items".format(len(representations)))

    def integrate(self, instance):
        """ Move the files.

            Through `instance.data["transfers"]`

            Args:
                instance: the instance to integrate
        """
        transfers = instance.data.get("transfers", list())

        for src, dest in transfers:
            if os.path.normpath(src) != os.path.normpath(dest):
                self.copy_file(src, dest)

        transfers = instance.data.get("transfers", list())
        for src, dest in transfers:
            self.copy_file(src, dest)

        # Produce hardlinked copies
        # Note: hardlink can only be produced between two files on the same
        # server/disk and editing one of the two will edit both files at once.
        # As such it is recommended to only make hardlinks between static files
        # to ensure publishes remain safe and non-edited.
        hardlinks = instance.data.get("hardlinks", list())
        for src, dest in hardlinks:
            self.log.debug("Hardlinking file .. {} -> {}".format(src, dest))
            self.hardlink_file(src, dest)

    def copy_file(self, src, dst):
        """ Copy given source to destination

        Arguments:
            src (str): the source file which needs to be copied
            dst (str): the destination of the sourc file
        Returns:
            None
        """
        src = os.path.normpath(src)
        dst = os.path.normpath(dst)

        self.log.debug("Copying file .. {} -> {}".format(src, dst))
        dirname = os.path.dirname(dst)
        try:
            os.makedirs(dirname)
        except OSError as e:
            if e.errno == errno.EEXIST:
                pass
            else:
                self.log.critical("An unexpected error occurred.")
                raise

        # copy file with speedcopy and check if size of files are simetrical
        while True:
            copyfile(src, dst)
            if str(getsize(src)) in str(getsize(dst)):
                break

    def hardlink_file(self, src, dst):
        dirname = os.path.dirname(dst)
        try:
            os.makedirs(dirname)
        except OSError as e:
            if e.errno == errno.EEXIST:
                pass
            else:
                self.log.critical("An unexpected error occurred.")
                raise

        filelink.create(src, dst, filelink.HARDLINK)

    def get_subset(self, asset, instance):
        subset = io.find_one({"type": "subset",
                              "parent": asset["_id"],
                              "name": instance.data["subset"]})

        if subset is None:
            subset_name = instance.data["subset"]
            self.log.info("Subset '%s' not found, creating.." % subset_name)
            self.log.debug("families.  %s" % instance.data.get('families'))
            self.log.debug(
                "families.  %s" % type(instance.data.get('families')))

            _id = io.insert_one({
                "schema": "pype:subset-3.0",
                "type": "subset",
                "name": subset_name,
                "data": {
                    "families": instance.data.get('families')
                    },
                "parent": asset["_id"]
            }).inserted_id

            subset = io.find_one({"_id": _id})

        # add group if available
        if instance.data.get("subsetGroup"):
            io.update_many({
                'type': 'subset',
                '_id': io.ObjectId(subset["_id"])
            }, {'$set': {'data.subsetGroup':
                instance.data.get('subsetGroup')}}
            )

        return subset

    def create_version(self, subset, version_number, locations, data=None):
        """ Copy given source to destination

        Args:
            subset (dict): the registered subset of the asset
            version_number (int): the version number
            locations (list): the currently registered locations

        Returns:
            dict: collection of data to create a version
        """
        # Imprint currently registered location
        version_locations = [location for location in locations if
                             location is not None]

        return {"schema": "pype:version-3.0",
                "type": "version",
                "parent": subset["_id"],
                "name": version_number,
                "locations": version_locations,
                "data": data}

    def create_version_data(self, context, instance):
        """Create the data collection for the version

        Args:
            context: the current context
            instance: the current instance being published

        Returns:
            dict: the required information with instance.data as key
        """

        families = []
        current_families = instance.data.get("families", list())
        instance_family = instance.data.get("family", None)

        if instance_family is not None:
            families.append(instance_family)
        families += current_families

        self.log.debug("Registered root: {}".format(api.registered_root()))
        # create relative source path for DB
        try:
            source = instance.data['source']
        except KeyError:
            source = context.data["currentFile"]
            source = source.replace(os.getenv("PYPE_STUDIO_PROJECTS_MOUNT"),
                                    api.registered_root())
            relative_path = os.path.relpath(source, api.registered_root())
            source = os.path.join("{root}", relative_path).replace("\\", "/")

        self.log.debug("Source: {}".format(source))
        version_data = {"families": families,
                        "time": context.data["time"],
                        "author": context.data["user"],
                        "source": source,
                        "comment": context.data.get("comment"),
                        "machine": context.data.get("machine"),
                        "fps": context.data.get("fps")}

        # Include optional data if present in
        optionals = [
            "frameStart", "frameEnd", "step", "handles",
            "handleEnd", "handleStart", "sourceHashes"
        ]
        for key in optionals:
            if key in instance.data:
                version_data[key] = instance.data[key]

        return version_data<|MERGE_RESOLUTION|>--- conflicted
+++ resolved
@@ -70,14 +70,11 @@
                 "audio",
                 "yetiRig",
                 "yeticache",
-<<<<<<< HEAD
                 "nukenodes",
                 "gizmo"
-=======
                 "source",
                 "matchmove",
                 "image"
->>>>>>> ad2a01c1
                 ]
     exclude_families = ["clip"]
 
