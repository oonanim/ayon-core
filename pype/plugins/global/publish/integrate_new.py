--- conflicted
+++ resolved
@@ -179,7 +179,7 @@
         )
 
         self.log.debug("Creating version ...")
-        
+
         new_repre_names_low = [_repre["name"].lower() for _repre in repres]
 
         existing_version = io.find_one({
@@ -191,7 +191,6 @@
         if existing_version is None:
             version_id = io.insert_one(version).inserted_id
         else:
-<<<<<<< HEAD
             # Check if instance have set `append` mode which cause that
             # only replicated representations are set to archive
             append_repres = instance.data.get("append", False)
@@ -200,20 +199,10 @@
             io.update_many({
                 'type': 'version',
                 'parent': subset["_id"],
-                'name': next_version
+                'name': version_number
             }, {
                 '$set': version
             })
-=======
-            # TODO query by _id and
-            # remove old version and representations but keep their ids
-            io.update_many({
-                'type': 'version',
-                'parent': subset["_id"],
-                'name': version_number
-            }, {'$set': version}
-            )
->>>>>>> 3a261c97
             version_id = existing_version['_id']
 
             # Find representations of existing version and archive them
