--- conflicted
+++ resolved
@@ -4,158 +4,38 @@
     "label": "Modules",
     "collapsable": true,
     "is_file": true,
-    "children": [
-    {
-        "type": "dict",
-        "key": "Avalon",
-        "label": "Avalon",
-        "collapsable": true,
-        "children": [
-        {
-            "type": "text",
-            "key": "AVALON_MONGO",
-            "label": "Avalon Mongo URL"
+    "children": [{
+            "type": "dict",
+            "key": "Avalon",
+            "label": "Avalon",
+            "collapsable": true,
+            "children": [{
+                    "type": "text",
+                    "key": "AVALON_MONGO",
+                    "label": "Avalon Mongo URL"
+                },
+                {
+                    "type": "text",
+                    "key": "AVALON_DB_DATA",
+                    "label": "Avalon Mongo Data Location"
+                },
+                {
+                    "type": "text",
+                    "key": "AVALON_THUMBNAIL_ROOT",
+                    "label": "Thumbnail Storage Location"
+                },
+                {
+                    "key": "environment",
+                    "label": "Environment",
+                    "type": "raw-json",
+                    "env_group_key": "avalon"
+                }
+            ]
+        }, {
+            "type": "schema",
+            "name": "schema_ftrack"
         },
         {
-            "type": "text",
-            "key": "AVALON_DB_DATA",
-            "label": "Avalon Mongo Data Location"
-        },
-        {
-            "type": "text",
-            "key": "AVALON_THUMBNAIL_ROOT",
-            "label": "Thumbnail Storage Location"
-        },
-        {
-            "key": "environment",
-            "label": "Environment",
-            "type": "raw-json",
-            "env_group_key": "avalon"
-        }]
-    },
-    {
-        "type": "schema",
-        "name": "schema_ftrack"
-    },
-    {
-        "type": "dict",
-        "key": "Rest Api",
-        "label": "Rest Api",
-        "collapsable": true,
-        "children": [
-        {
-            "type": "number",
-            "key": "default_port",
-            "label": "Default Port",
-            "minimum": 1,
-            "maximum": 65535
-        },
-        {
-            "type": "list",
-            "key": "exclude_ports",
-            "label": "Exclude ports",
-            "object_type":
-            {
-                "type": "number",
-                "minimum": 1,
-                "maximum": 65535
-            }
-        }]
-    },
-    {
-        "type": "dict",
-        "key": "Timers Manager",
-        "label": "Timers Manager",
-        "collapsable": true,
-        "checkbox_key": "enabled",
-        "children": [
-        {
-            "type": "boolean",
-            "key": "enabled",
-            "label": "Enabled"
-        },
-        {
-            "type": "number",
-            "decimal": 2,
-            "key": "full_time",
-            "label": "Max idle time"
-        },
-        {
-            "type": "number",
-            "decimal": 2,
-            "key": "message_time",
-            "label": "When dialog will show"
-        }]
-    },
-    {
-        "type": "dict",
-        "key": "Clockify",
-        "label": "Clockify",
-        "collapsable": true,
-        "checkbox_key": "enabled",
-        "children": [
-        {
-            "type": "boolean",
-            "key": "enabled",
-            "label": "Enabled"
-        },
-        {
-            "type": "text",
-            "key": "workspace_name",
-            "label": "Workspace name"
-        }]
-    },
-    {
-        "type": "dict",
-        "key": "sync_server",
-        "label": "Sync Server",
-        "collapsable": true,
-        "checkbox_key": "enabled",
-        "children": [
-          {
-              "type": "boolean",
-              "key": "enabled",
-              "label": "Enabled"
-          }
-        ]
-    },
-    {
-        "type": "dict",
-        "key": "Deadline",
-        "label": "Deadline",
-        "collapsable": true,
-        "checkbox_key": "enabled",
-        "children": [
-        {
-            "type": "boolean",
-            "key": "enabled",
-            "label": "Enabled"
-        },
-        {
-            "type": "text",
-            "key": "DEADLINE_REST_URL",
-            "label": "Deadline Resl URL"
-        }]
-    },
-    {
-        "type": "dict",
-        "key": "Muster",
-        "label": "Muster",
-        "collapsable": true,
-        "checkbox_key": "enabled",
-        "children": [
-        {
-            "type": "boolean",
-            "key": "enabled",
-            "label": "Enabled"
-        },
-        {
-            "type": "text",
-            "key": "MUSTER_REST_URL",
-            "label": "Muster Resl URL"
-        },
-        {
-<<<<<<< HEAD
             "type": "dict",
             "key": "Rest Api",
             "label": "Rest Api",
@@ -316,71 +196,4 @@
             }]
         }
     ]
-=======
-            "type": "dict-modifiable",
-            "object_type":
-            {
-                "type": "number",
-                "minimum": 0,
-                "maximum": 300
-            },
-            "is_group": true,
-            "key": "templates_mapping",
-            "label": "Templates mapping",
-            "is_file": true
-        }]
-    },
-    {
-        "type": "dict",
-        "key": "Logging",
-        "label": "Logging",
-        "collapsable": true,
-        "checkbox_key": "enabled",
-        "children": [
-        {
-            "type": "boolean",
-            "key": "enabled",
-            "label": "Enabled"
-        }]
-    },
-    {
-        "type": "dict",
-        "key": "User setting",
-        "label": "User setting",
-        "collapsable": true,
-        "checkbox_key": "enabled",
-        "children": [
-        {
-            "type": "boolean",
-            "key": "enabled",
-            "label": "Enabled"
-        }]
-    },
-    {
-        "type": "dict",
-        "key": "Standalone Publish",
-        "label": "Standalone Publish",
-        "collapsable": true,
-        "checkbox_key": "enabled",
-        "children": [
-        {
-            "type": "boolean",
-            "key": "enabled",
-            "label": "Enabled"
-        }]
-    },
-    {
-        "type": "dict",
-        "key": "Idle Manager",
-        "label": "Idle Manager",
-        "collapsable": true,
-        "checkbox_key": "enabled",
-        "children": [
-        {
-            "type": "boolean",
-            "key": "enabled",
-            "label": "Enabled"
-        }]
-    }]
->>>>>>> 8641d51f
 }