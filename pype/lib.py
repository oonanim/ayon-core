--- conflicted
+++ resolved
@@ -355,14 +355,6 @@
     """
     template = Templates(type=["anatomy"])
     proj_template = {}
-<<<<<<< HEAD
-    # proj_template['workfile'] = '{asset[name]}_{task[name]}_{version:0>3}<_{comment}>'
-    # proj_template['work'] = '{root}/{project}/{hierarchy}/{asset}/work/{task}'
-    # proj_template['publish'] = '{root}/{project}/{hierarchy}/{asset}/publish/{family}/{subset}/v{version}/{projectcode}_{asset}_{subset}_v{version}.{representation}'
-    proj_template['workfile'] = template.anatomy.avalon.workfile
-    proj_template['work'] = template.anatomy.avalon.work
-    proj_template['publish'] = template.anatomy.avalon.publish
-=======
     proj_template['workfile'] = '{asset[name]}_{task[name]}_{version:0>3}<_{comment}>'
     proj_template['work'] = '{root}/{project}/{hierarchy}/{asset}/work/{task}'
     proj_template['publish'] = '{root}/{project}/{hierarchy}/{asset}/publish/{family}/{subset}/v{version}/{projectcode}_{asset}_{subset}_v{version}.{representation}'
@@ -371,5 +363,4 @@
     # proj_template['workfile'] = template.anatomy.avalon.workfile
     # proj_template['work'] = template.anatomy.avalon.work
     # proj_template['publish'] = template.anatomy.avalon.publish
->>>>>>> c148e9b6
     return proj_template