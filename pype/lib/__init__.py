--- conflicted
+++ resolved
@@ -36,30 +36,7 @@
 
 from .lib_old import (
     _subprocess,
-<<<<<<< HEAD
-    get_hierarchy,
-    is_latest,
-    any_outdated,
-    switch_item,
-    get_asset,
-    get_subsets,
-    get_linked_assets,
-    BuildWorkfile,
-    ffprobe_streams,
-=======
-    get_paths_from_environ,
-    get_ffmpeg_tool_path,
-    add_tool_to_environment,
-    modified_environ,
-    pairwise,
-    grouper,
-    _rreplace,
-    version_up,
-    _get_host_name,
-    get_version_from_path,
-    get_last_version_from_path,
->>>>>>> f591d763
-    source_hash,
+    source_hash
 )
 from .ffmpeg_utils import ffprobe_streams
 
@@ -84,13 +61,11 @@
 
     "filter_pyblish_plugins",
 
-<<<<<<< HEAD
     "version_up",
     "get_version_from_path",
     "get_last_version_from_path",
     "get_paths_from_environ",
-    "get_ffmpeg_tool_path"
-=======
+    "get_ffmpeg_tool_path",
+
     "ffprobe_streams"
->>>>>>> f591d763
 ]