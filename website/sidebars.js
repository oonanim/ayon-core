--- conflicted
+++ resolved
@@ -85,11 +85,8 @@
             items: [
                 "admin_hosts_blender",
                 "admin_hosts_resolve",
-<<<<<<< HEAD
-                "admin_hosts_harmony"
-=======
+                "admin_hosts_harmony",
                 "admin_hosts_aftereffects"
->>>>>>> 6423373d
             ],
         },
         {
