--- conflicted
+++ resolved
@@ -106,7 +106,6 @@
 This is useful to fix some specific renderer glitches and advanced hacking of Maya Scene files. `Patch name` is label for patch for easier orientation.
 `Patch regex` is regex used to find line in file, after `Patch line` string is inserted. Note that you need to add line ending.
 
-<<<<<<< HEAD
 ### Extract GPU Cache
 
 ![Maya GPU Cache](assets/maya-admin_gpu_cache.png)
@@ -135,7 +134,7 @@
 :::
 
 - **Use Base Tessellation** Exports geometry with base tessellation and no smoothing applied. If this setting is turned off, the extractor will export geometry with the current Smooth Mesh Preview setting applied.
-=======
+
 ### Extract Playblast Settings (review)
 These settings provide granular control over how the playblasts or reviews are produced in Maya.
 
@@ -170,7 +169,6 @@
 These options are set on the camera shape when publishing the review. They correspond to attributes on the Maya camera shape node.
 
 ![Extract Playblast Settings](assets/maya-admin_extract_playblast_settings_camera_options.png)
->>>>>>> cd340285
 
 ## Custom Menu
 You can add your custom tools menu into Maya by extending definitions in **Maya -> Scripts Menu Definition**.
